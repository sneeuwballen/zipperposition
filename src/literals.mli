(*
Zipperposition: a functional superposition prover for prototyping
Copyright (C) 2012 Simon Cruanes

This is free software; you can redistribute it and/or
modify it under the terms of the GNU General Public License
as published by the Free Software Foundation; either version 2
of the License, or (at your option) any later version.

This is distributed in the hope that it will be useful,
but WITHOUT ANY WARRANTY; without even the implied warranty of
MERCHANTABILITY or FITNESS FOR A PARTICULAR PURPOSE.  See the
GNU General Public License for more details.

You should have received a copy of the GNU General Public License
along with this program; if not, write to the Free Software
Foundation, Inc., 51 Franklin Street, Fifth Floor, Boston, MA
02110-1301 USA.
*)

(** Equational literals *)

open Basic
open Symbols

val eq : literal -> literal -> bool         (** equality of literals *)
val eq_com : literal -> literal -> bool     (** commutative equality of lits *)
val compare : literal -> literal -> int     (** lexicographic comparison of literals *)

val compare_partial : ord:ordering -> literal -> literal -> comparison
  (** partial comparison of literals *)

val to_multiset : literal -> term list      (** literal to multiset of terms *)

val hash : literal -> int                   (** hashing of literal *)
val weight : literal -> int                 (** weight of the lit *)
val depth : literal -> int                  (** depth of literal *)

val is_pos : literal -> bool                (** is the literal positive? *)
val is_neg : literal -> bool                (** is the literal negative? *)
val equational : literal -> bool            (** is the literal a proper equation? *)
val orientation_of : literal -> comparison  (** get the orientation of the literal *)

(** build literals. If sides so not have the same sort,
    a SortError will be raised. An ordering must be provided *)
val mk_eq : ord:ordering -> term -> term -> literal
val mk_neq : ord:ordering -> term -> term -> literal
val mk_lit : ord:ordering -> term -> term -> bool -> literal
val reord : ord:ordering -> literal -> literal      (** recompute order *)
val lit_of_fof : ord:ordering -> literal -> literal (** translate eq/not to literal *)
val term_of_lit : literal -> term                   (** translate lit to term *)

val apply_subst : ?recursive:bool -> ?renaming:FoSubst.Renaming.t ->
                  ord:ordering -> substitution -> literal bind -> literal

val negate : literal -> literal                     (** negate literal *)
val fmap : ord:ordering -> (term -> term) -> literal -> literal (** fmap in literal *)
val add_vars : Terms.THashSet.t -> literal -> unit  (** Add variables to the set *)
val vars : literal -> varlist                       (** gather variables *)

val eq_lits : literal array -> literal array -> bool
val compare_lits : literal array -> literal array -> int
val hash_lits : literal array -> int
val weight_lits : literal array -> int
val depth_lits : literal array -> int
val vars_lits : literal array -> varlist
val ground_lits : literal array -> bool             (** all the literals are ground? *)
val term_of_lits : literal array -> term
val apply_subst_lits : ?recursive:bool -> ?renaming:FoSubst.Renaming.t ->
                       ord:ordering -> substitution ->
                       literal array bind -> literal array
val apply_subst_list : ?recursive:bool -> ?renaming:FoSubst.Renaming.t ->
                        ord:ordering -> substitution ->
                        literal list bind -> literal list
val lits_to_seq : literal array -> (term * term * bool) Sequence.t
  (** Convert the lits into a sequence of equations *)

(** pretty printer for literals *)

val pp_literal : Format.formatter -> literal -> unit
val pp_lits : Format.formatter -> literal array -> unit

<<<<<<< HEAD
val bij : ord:ordering -> literal Bij.t
val bij_lits : ord:ordering -> literal array Bij.t
=======
val to_json : literal -> Json.t
val of_json : ord:ordering -> Json.t -> literal

val lits_to_json : literal array -> Json.t
val lits_of_json : ord:ordering -> Json.t -> literal array
>>>>>>> 2aefb214
<|MERGE_RESOLUTION|>--- conflicted
+++ resolved
@@ -80,13 +80,5 @@
 val pp_literal : Format.formatter -> literal -> unit
 val pp_lits : Format.formatter -> literal array -> unit
 
-<<<<<<< HEAD
 val bij : ord:ordering -> literal Bij.t
-val bij_lits : ord:ordering -> literal array Bij.t
-=======
-val to_json : literal -> Json.t
-val of_json : ord:ordering -> Json.t -> literal
-
-val lits_to_json : literal array -> Json.t
-val lits_of_json : ord:ordering -> Json.t -> literal array
->>>>>>> 2aefb214
+val bij_lits : ord:ordering -> literal array Bij.t