(*
Zipperposition: a functional superposition prover for prototyping
Copyright (C) 2012 Simon Cruanes

This is free software; you can redistribute it and/or
modify it under the terms of the GNU General Public License
as published by the Free Software Foundation; either version 2
of the License, or (at your option) any later version.

This is distributed in the hope that it will be useful,
but WITHOUT ANY WARRANTY; without even the implied warranty of
MERCHANTABILITY or FITNESS FOR A PARTICULAR PURPOSE.  See the
GNU General Public License for more details.

You should have received a copy of the GNU General Public License
along with this program; if not, write to the Free Software
Foundation, Inc., 51 Franklin Street, Fifth Floor, Boston, MA
02110-1301 USA.
*)

(* literals and clauses *)

open Basic
open Symbols

module T = Terms
module Lits = Literals
module S = FoSubst
module Utils = FoUtils

let stat_fresh = mk_stat "fresh_clause"
let stat_mk_hclause = mk_stat "mk_hclause"
let stat_new_clause = mk_stat "new_clause"
let prof_check_max_lit = Utils.mk_profiler "check_max_lit"
let prof_mk_hclause = Utils.mk_profiler "mk_hclause"
let prof_mk_hclause_raw = Utils.mk_profiler "mk_hclause_raw"

(* ----------------------------------------------------------------------
 * boolean flags
 * ---------------------------------------------------------------------- *)

let flag_ground = 1 lsl 0
<<<<<<< HEAD
=======
let flag_lemma = 1 lsl 1
let flag_persistent = 1 lsl 2
>>>>>>> 78428993

let set_flag flag c truth =
  if truth
    then c.hcflags <- c.hcflags lor flag
    else c.hcflags <- c.hcflags land (lnot flag)

let get_flag flag c = (c.hcflags land flag) != 0

(* ----------------------------------------------------------------------
 * clauses
 * ---------------------------------------------------------------------- *)

let eq_hclause hc1 hc2 = hc1.hctag = hc2.hctag

let compare_hclause hc1 hc2 = hc1.hctag - hc2.hctag

let hash_hclause hc = Lits.hash_lits hc.hclits

module CHashtbl = Hashtbl.Make(
  struct
    type t = hclause
    let hash hc = hash_hclause hc
    let equal c1 c2 = eq_hclause c1 c2
  end)

module CHashSet =
  struct
    type t = unit CHashtbl.t
    let create () = CHashtbl.create 13
    let is_empty t = CHashtbl.length t = 0
    let member t hc = CHashtbl.mem t hc
    let iter t f = CHashtbl.iter (fun hc _ -> f hc) t
    let add t hc = CHashtbl.replace t hc ()
    let to_list t =
      let l = ref [] in
      iter t (fun hc -> l := hc :: !l);
      !l
  end

(* ----------------------------------------------------------------------
 * useful functions to build and examine clauses
 * ---------------------------------------------------------------------- *)

module BV = Bitvector

(** comparison of variables by index *)
let compare_vars a b =
  match a.term, b.term with
  | Var i, Var j -> i - j
  | _ -> assert false

(** check whether variables are from 0 to n *)
let check_normal vars =
  let rec check prev = function
  | [] -> true
  | {term=Var n}::l -> n = prev+1 && check n l
  | _ -> assert false
  in check (-1) vars

(** Compute the set of variables for this array of literals *)
let vars_of_lits lits =
  let set = T.THashSet.create () in
  for i = 0 to Array.length lits - 1 do
    Lits.add_vars set lits.(i);
  done;
  T.THashSet.to_list set

<<<<<<< HEAD
(** Get a fresh ID for a clause *)
let get_next_tag =
  let current_tag = ref 1 in
  fun () ->
    let n = !current_tag in
    incr current_tag;
    n

(** the tautological empty clause *)
let true_clause ~ctx =
  let hcflags = flag_ground in
  let hc = { hclits = [| Equation (T.true_term, T.true_term, true, Eq) |];
      hctag = get_next_tag (); hcweight=2; hcselected=0; hcflags; hcctx=ctx;
      hcvars=[]; hcproof=Proof ("trivial", []);
      hcparents=[]; hcdescendants=Ptset.empty; }
  in
  hc

=======
>>>>>>> 78428993
(** [is_child_of ~child c] is to be called to remember that [child] is a child
    of [c], is has been infered/simplified from [c] *)
let is_child_of ~child c =
  (* update the parent clauses' sets of descendants by adding [child] *)
  let descendants = Ptset.add child.hctag c.hcdescendants in
  c.hcdescendants <- descendants

<<<<<<< HEAD
module CHashcons = Hashcons.Make(
=======
(* module CHashcons = Hashcons.Make( *)
module CHashcons = FoUtils.KeepHashcons(
>>>>>>> 78428993
  struct
    type t = hclause
    let hash c = Lits.hash_lits c.hclits
    let equal c1 c2 = Lits.eq_lits c1.hclits c2.hclits && c1.hcctx == c2.hcctx
<<<<<<< HEAD
    let tag i c = c.hctag <- i; c
  end)

(** Build a new hclause from the given literals. If there are more than 31 literals,
=======
    let tag i c = (assert (c.hctag = (-1)); c.hctag <- i; c)
  end)

(** the tautological empty clause *)
let true_clause ~ctx =
  let hcflags = flag_ground in
  let hclits = [| Equation (T.true_term, T.true_term, true, Eq) |] in
  let hc = { hclits; hcproof = Obj.magic 0;
      hctag = -1; hcweight=2; hcselected=0; hcflags; hcctx=ctx;
      hcvars=[]; hcparents=[]; hcdescendants=Ptset.empty; }
  in
  let hc = CHashcons.hashcons hc in
  hc.hcproof <- Proof (compact_clause hc, "trivial", []);
  hc

(** Build a new hclause from the given literals.
    If there are more than [BV.max_len] literals,
>>>>>>> 78428993
    the prover becomes incomplete by returning [true] instead. *)
let mk_hclause_a ?parents ?selected ~ctx lits proof =
  incr_stat stat_mk_hclause;
  Utils.enter_prof prof_mk_hclause;
<<<<<<< HEAD
  if Array.length lits > 31
  then (Utils.debug 0 "%% incompleteness: clause of %d lits -> $true"
           (Array.length lits);
=======
  if Array.length lits > BV.max_len
  then (Utils.debug 0 "%% incompleteness: clause of %d lits -> $true"
           (Array.length lits);
        Const.incompleteness := true;
>>>>>>> 78428993
        Utils.exit_prof prof_mk_hclause;
        true_clause ~ctx)
  else begin
  (* Set of variables. *)
  let all_vars = vars_of_lits lits in
  (* Renaming subst *)
  let subst, _ = List.fold_left
    (fun (subst, i) var ->
      (S.bind ~recursive:false subst (var, 0) (T.mk_var i var.sort, 0), i+1))
    (S.id_subst, 0) all_vars
  in
  (* Normalize literals *)
  let lits = Lits.apply_subst_lits ~recursive:false ~ord:ctx.ctx_ord subst (lits, 0) in
  let all_vars = vars_of_lits lits in
  (* create the structure *)
  let rec hc = {
    hclits = lits;
    hcctx = ctx;
    hcflags = BV.empty;
<<<<<<< HEAD
    hctag = 0;
    hcweight = 0;
    hcselected = 0;
    hcvars = all_vars;
    hcproof = proof;
=======
    hctag = (-1);
    hcweight = 0;
    hcselected = 0;
    hcvars = all_vars;
    hcproof = Obj.magic 0;
>>>>>>> 78428993
    hcparents = [];
    hcdescendants = Ptset.empty;
  } in
  let old_hc, hc = hc, CHashcons.hashcons hc in
  if hc == old_hc then begin
<<<<<<< HEAD
=======
    (* update proof *)
    let proof' = proof (compact_clause hc) in
    hc.hcproof <- proof';
>>>>>>> 78428993
    (* select literals, if not already done *)
    (hc.hcselected <- match selected with
      | Some bv -> bv
      | None -> BV.from_list (ctx.ctx_select hc));
    (* compute weight *)
    hc.hcweight <- Array.fold_left (fun acc lit -> acc + Lits.weight lit) 0 lits;
    (* compute flags *)
    (if Lits.ground_lits lits then set_flag flag_ground hc true);
    (* parents *)
    (match parents with
    | None -> ()
    | Some parents ->
      hc.hcparents <- parents;
      List.iter (fun parent -> is_child_of ~child:hc parent) parents);
  end;
  (* return clause *)
  incr_stat stat_new_clause;
  Utils.exit_prof prof_mk_hclause;
  hc
  end

(** Build clause from a list (delegating to mk_hclause_a) *)
let mk_hclause ?parents ?selected ~ctx lits proof =
  mk_hclause_a ?parents ?selected ~ctx (Array.of_list lits) proof

<<<<<<< HEAD
=======
(** Adapt a proof to a new clause *)
let adapt_proof proof c = match proof with
  | Axiom (_, f, a) -> Axiom (c, f, a)
  | Proof (_, r, l) -> Proof (c, r, l)

>>>>>>> 78428993
let stats () = CHashcons.stats ()

(** descendants of the clause *)
let descendants hc = hc.hcdescendants

(** simplify literals *)
let clause_of_fof hc =
  let ctx = hc.hcctx in
  let lits = Array.map (Lits.lit_of_fof ~ord:ctx.ctx_ord) hc.hclits in
  if Lits.eq_lits lits hc.hclits then hc (* keep the same *)
  else begin
    let proof = adapt_proof hc.hcproof in
    let new_hc = mk_hclause_a ~parents:[hc] ~ctx lits proof in
    new_hc.hcdescendants <- hc.hcdescendants;
    new_hc
  end

(** Change the context of the clause *)
let update_ctx ~ctx hc =
  let lits = Array.map (Lits.reord ~ord:ctx.ctx_ord) hc.hclits in
  let proof = adapt_proof hc.hcproof in
  let hc' =  mk_hclause_a ~selected:hc.hcselected ~ctx lits proof in
  hc'

(** check the ordering relation of lits (always true after reord_clause ~ord) *)
let check_ord_hclause ~ord hc =
  assert (
  Utils.array_forall
    (function (Equation (l,r,sign,o)) as lit ->
      let ok = o = ord#compare l r in
      (if not ok then Format.printf "@[<h>Ord problem: literal %a, ord %s is not %s@]@."
<<<<<<< HEAD
                      Lits.pp_literal#pp lit (string_of_comparison o)
=======
                      Lits.pp_literal lit (string_of_comparison o)
>>>>>>> 78428993
                      (string_of_comparison (ord#compare l r)));
      ok)
    hc.hclits)

(** Apply substitution to the clause *)
let rec apply_subst ?(recursive=true) subst (hc,offset) =
  let ctx = hc.hcctx in
  if offset = 0 && S.is_empty subst then hc
  else begin
    let ord = ctx.ctx_ord in
    let lits = Array.map
      (fun lit -> Lits.apply_subst ~recursive ~ord subst (lit, offset))
      hc.hclits in
    let descendants = hc.hcdescendants in
    let proof = adapt_proof hc.hcproof in
    let new_hc = mk_hclause_a ~parents:[hc] ~ctx lits proof in
    new_hc.hcdescendants <- descendants;
    new_hc
  end

(** bitvector of literals that are positive *)
let pos_lits lits =
  let bv = ref BV.empty in
  for i = 0 to Array.length lits - 1 do
    if Lits.is_pos lits.(i) then bv := BV.set !bv i
  done;
  !bv

(** bitvector of literals that are positive *)
let neg_lits lits =
  let bv = ref BV.empty in
  for i = 0 to Array.length lits - 1 do
    if Lits.is_neg lits.(i) then bv := BV.set !bv i
  done;
  !bv

(** Bitvector that indicates which of the literals are maximal *)
let maxlits_array ~ord lits =
  let n = Array.length lits in
  (* at the beginning, all literals are potentially maximal *)
  let bv = ref (BV.make n) in
  for i = 0 to n-1 do
    (* i-th lit is already known not to be max? *)
    if not (BV.get !bv i) then () else
    for j = i+1 to n-1 do
      if not (BV.get !bv j) then () else
      match Lits.compare_partial ~ord lits.(i) lits.(j) with
      | Incomparable | Eq -> ()     (* no further information about i-th and j-th *)
      | Gt -> bv := BV.clear !bv j  (* j-th cannot be max *)
      | Lt -> bv := BV.clear !bv i  (* i-th cannot be max *)
    done;
  done;
  (* return bitvector *)
  !bv

(** Bitvector that indicates which of the literals of [subst(clause)]
    are maximal under [ord] *)
let maxlits (c, offset) subst =
  let ord = c.hcctx.ctx_ord in
  let lits = Lits.apply_subst_lits ~recursive:true ~ord subst (c.hclits, offset) in
  maxlits_array ~ord lits

(** Check whether the literal is maximal *)
let is_maxlit (c, offset) subst i =
  BV.get (maxlits (c, offset) subst) i

(** Bitvector that indicates which of the literals of [subst(clause)]
    are eligible for resolution. *)
let eligible_res (c, offset) subst =
  let ord = c.hcctx.ctx_ord in
  (* instantiate lits *)
  let lits = Lits.apply_subst_lits ~recursive:true ~ord subst (c.hclits, offset) in
  let selected = c.hcselected in
  let n = Array.length lits in
  (* Literals that may be eligible: all of them if none is selected,
     selected ones otherwise. *)
  let check_sign = not (BV.is_empty selected) in
  let bv = ref (if BV.is_empty selected then BV.make n else selected) in
  (* Only keep literals that are maximal. If [check_sign] is true, comparisons
     are only done between same-sign literals. *)
  for i = 0 to n-1 do
    (* i-th lit is already known not to be max? *)
    if not (BV.get !bv i) then () else
    let lit = lits.(i) in
    for j = i+1 to n-1 do
      let lit' = lits.(j) in
      (* check if both lits are still potentially eligible, and have the same sign 
         if [check_sign] is true. *)
      if (check_sign && Lits.is_pos lit <> Lits.is_pos lit')
        || not (BV.get !bv j) then () else
      match Lits.compare_partial ~ord lits.(i) lits.(j) with
      | Incomparable | Eq -> ()     (* no further information about i-th and j-th *)
      | Gt -> bv := BV.clear !bv j  (* j-th cannot be max *)
      | Lt -> bv := BV.clear !bv i  (* i-th cannot be max *)
    done;
  done;
  !bv

(** Bitvector that indicates which of the literals of [subst(clause)]
    are eligible for paramodulation. *)
let eligible_param (c, offset) subst =
  let ord = c.hcctx.ctx_ord in
  if BV.is_empty c.hcselected then
    (* instantiate lits *)
    let lits = Lits.apply_subst_lits ~recursive:true ~ord subst (c.hclits, offset) in
    (* only keep literals that are positive *)
    let bv = maxlits_array ~ord lits in
    BV.inter bv (pos_lits lits)
  else BV.empty  (* no eligible literal when some are selected *)

(** are there selected literals in the clause? *)
let has_selected_lits hc = not (BV.is_empty hc.hcselected)

(** Check whether the literal is selected *)
let is_selected hc i =
  let bv = hc.hcselected in
  BV.get bv i

(** Indexed list of selected literals *)
let selected_lits c = BV.select c.hcselected c.hclits

(** is the clause a unit clause? *)
let is_unit_clause hc = match hc.hclits with
  | [|_|] -> true
  | _ -> false

<<<<<<< HEAD
(** check whether the clause is already in CNF *)
let is_cnf hc =
  Utils.array_forall
    (fun (Equation (l, r, sign, _)) ->
      T.atomic_rec l && T.atomic_rec r && (l.sort != bool_ ||
                                          (l == T.true_term || r == T.true_term)))
    hc.hclits

(** Compute signature of this set of clauses *)
let signature clauses =
  (* explore a term *)
  let rec explore_term signature t = match t.term with
  | Var _ | BoundVar _ -> signature
  | Bind (s, t') ->
    let sort = t.sort in
    let signature' = update_sig signature s sort in
    explore_term signature' t'
  | Node (f, l) ->
    let sort = t.sort <== (List.map (fun x -> x.sort) l) in
    let signature' = update_sig signature f sort in
    List.fold_left explore_term signature' l
  and explore_lit signature lit = match lit with
  | Equation (l,r,_,_) -> explore_term (explore_term signature l) r
  and explore_clause signature hc = Array.fold_left explore_lit signature hc.hclits
  (* Update signature with s -> sort.
     Checks consistency with current value, if any. *)
  and update_sig signature f sort =
    (try
      let sort' = SMap.find f signature in
      assert (sort == sort');
    with Not_found -> ());
    let signature' = SMap.add f sort signature in
    signature'
  in
  List.fold_left explore_clause empty_signature clauses

let rec from_simple ~ctx (f, source) =
=======
(** Compute signature of this set of clauses *)
let signature clauses =
  let clauses = Sequence.of_list clauses in
  let clauses = Sequence.map (fun hc -> Lits.lits_to_seq hc.hclits) clauses in
  let lits = Sequence.concat clauses in
  let terms = Sequence.map (fun (l,r,_) -> Sequence.of_list [l;r]) lits in
  let terms = Sequence.concat terms in
  T.signature terms

(** Conversion of a (boolean) term to a clause. *)
let rec from_term ~ctx (t, file, name) =
  assert (t.sort == bool_);
>>>>>>> 78428993
  let ord = ctx.ctx_ord in
  let open Literals in
  let rec lits_from_term t = match t.term with
  | Node (n, [{term=Node (eq, [a;b])}]) when n == not_symbol && eq == eq_symbol ->
    [mk_neq ~ord a b]
  | Node (eq, [a;b]) when eq == eq_symbol ->
    [mk_eq ~ord a b]
  | Node (or_, l) when or_ == or_symbol ->
    let l' = T.flatten_ac or_symbol l in
    (* flatten the or, and convert each element to a list of literals *)
    List.concat (List.map lits_from_term l')
  | Node (n, [f]) when n == not_symbol ->
    [mk_neq ~ord f T.true_term]
  | Node _ ->
    [mk_eq ~ord t T.true_term]
  | Bind _ ->
    [mk_eq ~ord t T.true_term]
  | Var _ | BoundVar _ -> failwith "variable should not occur at the formula level"
  in
  let proof c = Axiom (c, file, name) in
  let hc = mk_hclause ~ctx (lits_from_term t) proof in
  hc

(* ----------------------------------------------------------------------
 * set of clauses, reachable by ID
 * ---------------------------------------------------------------------- *)

(** Simple set *)
module ClauseSet = Set.Make(
  struct
    type t = hclause
    let compare hc1 hc2 = hc1.hctag - hc2.hctag
  end)

(** Set with access by ID, bookeeping of maximal var... *)
module CSet =
  struct

    (** Set of hashconsed clauses. 'a is the fantom type for hclauses.
        It also contains a payload that is updated on every addition/
        removal of clauses. The additional payload is also updated upon
        addition/deletion. *)
    type t = {
      maxvar : int;                 (** index of maximum variable *)
      clauses : hclause Ptmap.t;    (** clause ID -> clause *)
    }

    let empty = { maxvar=0; clauses = Ptmap.empty; }

    let is_empty set = Ptmap.is_empty set.clauses

    let size set = Ptmap.fold (fun _ _ b -> b + 1) set.clauses 0

    let add set hc =
      let maxvar = max (T.max_var hc.hcvars) set.maxvar in
      { maxvar; clauses = Ptmap.add hc.hctag hc set.clauses; }

    let add_list set hcs =
      let maxvar, clauses =
        List.fold_left
          (fun (m,c) hc -> max m (T.max_var hc.hcvars), Ptmap.add hc.hctag hc c)
          (set.maxvar, set.clauses) hcs in
      {maxvar; clauses;}

    let remove_id set i =
      { set with clauses = Ptmap.remove i set.clauses }

    let remove set hc = remove_id set hc.hctag

    let remove_list set hcs =
      let clauses =
        List.fold_left
          (fun c hc -> Ptmap.remove hc.hctag c)
          set.clauses hcs in
      {set with clauses;}

    let remove_ids set ids =
      let clauses =
        Ptset.fold
          (fun i set -> Ptmap.remove i set)
          ids set.clauses in
      {set with clauses;}

    let get set i = Ptmap.find i set.clauses

    let mem set hc = Ptmap.mem hc.hctag set.clauses

    let mem_id set i = Ptmap.mem i set.clauses

    let iter set k = Ptmap.iter (fun _ hc -> k hc) set.clauses

    let iteri set k = Ptmap.iter k set.clauses

    let fold f acc set =
      let acc = ref acc in
      iteri set (fun i hc -> acc := f !acc i hc);
      !acc

    let to_list set =
      Ptmap.fold (fun _ hc acc -> hc :: acc) set.clauses []

    let of_list l =
      add_list empty l
  end

(* ----------------------------------------------------------------------
 * recognize some shapes of clauses
 * ---------------------------------------------------------------------- *)

(** Does t contains the symbol f? *)
let rec contains_symbol f t =
  match t.term with
  | Var _ | BoundVar _ -> false
  | Bind (s, _, t') -> s == f || contains_symbol f t'
  | Node (g, ts) -> g == f || List.exists (contains_symbol f) ts

(** Recognized whether the clause is a Range-Restricted Horn clause *)
let is_RR_horn_clause hc = 
  let lit = ref None in
  (* find whether there is exactly one positive literal *)
  let rec find_uniq_pos n i =
    if i = Array.length hc.hclits
      then if n = 1 then !lit else None
      else begin
        match hc.hclits.(i) with
        | Equation (l,r,true,_) as lit' ->
          lit := Some lit';
          find_uniq_pos (n+1) (i+1)
        | _ -> find_uniq_pos n (i+1)
      end
  in
  match find_uniq_pos 0 0 with
  | None -> false
  | Some lit' -> (* check that all variables of the clause occur in the head *)
    List.length (Lits.vars lit') = List.length hc.hcvars

(** Recognizes Horn clauses (at most one positive literal) *)
let is_horn hc =
  (* Iterate on literals, counting the positive ones.
     [pos]: did we already meet a positive literal *)
  let rec iter_lits pos lits i =
    if i = Array.length lits then true else match lits.(i) with
      | Equation (_, _, true, _) -> if pos then false else iter_lits true lits (i+1)
      | Equation (_, _, false, _) -> iter_lits pos lits (i+1)
  in iter_lits false hc.hclits 0

(** Check whether the clause defines a symbol, e.g.
    subset(X,Y) = \forall Z(Z in X -> Z in Y). It means the LHS
    is a flat symbol with variables, and all variables in RHS
    are also in LHS *)
let is_definition hc =
  (* check that r is a definition of l=f(x1,...,xn) *)
  let check_def l r =
    match l.term with
    | Var _ | BoundVar _ | Bind _ -> false
    | Node (f, ts) ->
      (* l=f(x1,...,xn) where r contains no other var than x1,...,xn, and n > 0 *)
      T.atomic_rec l && ts <> [] && not (contains_symbol f r) && l != T.true_term && r != T.true_term
      && List.for_all T.is_var ts
      && List.for_all (fun x -> T.var_occurs x l) (T.vars r)
  in
  match hc.hclits with
  | [|Equation (({term=Node(_, _)} as l), r, true, _)|] when check_def l r -> Some (l, r)
  | [|Equation (l, ({term=Node(_, _)} as r), true, _)|] when check_def r l -> Some (r, l)
  | _ -> None

(** More general than definition. It means the clause is an
    equality where all variables in RHS are also in LHS. It
    can return two rewrite rules if the clause can be oriented
    in both ways, e.g. associativity axiom. *)
let is_rewrite_rule hc =
  (* check that l -> r is an acceptable rewrite rule *)
  let check_rule l r =
    match l.term with
    | Var _ | Bind _ | BoundVar _ -> false
    | Node (_, _) ->
      T.atomic_rec l && l != T.true_term && r != T.true_term &&
      List.for_all (fun x -> T.var_occurs x l) (T.vars r)
  in
  match hc.hclits with
  | [|Equation (l, r, true, _)|] ->
    (if check_rule l r then [l, r] else []) @ (if check_rule r l then [r, l] else [])
  | _ -> []

let is_pos_eq hc =
  match hc.hclits with
  | [|Equation (l,r,true,_)|] -> Some (l,r)
  | _ -> None

(** Checks whether the clause is "const = ground composite term", e.g.
    a clause "aIbUc = inter(a, union(b, c))". In this case it returns
    Some(constant, definition of constant) *)
let is_const_definition hc =
  match hc.hclits with
  | [|Equation (l,r,true,_)|] when T.is_const l && T.is_ground_term r
    && not (T.member_term l r) ->
    Some (l,r)
  | [|Equation (l,r,true,_)|] when T.is_const r && T.is_ground_term l
    && not (T.member_term r l) ->
    Some (r,l)
  | _ -> None

(* ----------------------------------------------------------------------
 * pretty printing
 * ---------------------------------------------------------------------- *)

(** pretty printer for clauses *)
class type pprinter_clause =
  object
    method pp_lits : Format.formatter -> literal array -> hclause -> unit
    method pp : Format.formatter -> clause -> unit      (** print clause *)
    method pp_h : Format.formatter -> hclause -> unit   (** print hclause *)
    method pp_pos : Format.formatter -> (clause * position) -> unit
    method pp_h_pos : Format.formatter -> (hclause * position * term) -> unit
    method pp_pos_subst : Format.formatter -> (clause * position * substitution) -> unit
    method horizontal : bool -> unit                    (** print in horizontal box? *)
  end

(** factor some code for classes *)
class virtual common_pp_clause =
  object (self)
    method virtual pp_lits : Format.formatter -> literal array -> hclause -> unit
    method pp formatter c = self#pp_lits formatter c.hclits c
    method pp_h formatter hc = self#pp_lits formatter hc.hclits hc
    method pp_pos formatter (c, pos) =
      Format.fprintf formatter "@[<h>[%a at %a]@]" self#pp c pp_pos pos
    method pp_h_pos formatter (hc, pos, t) =
      Format.fprintf formatter "@[<h>[%a at %a with %a]@]"
        self#pp_h hc pp_pos pos !T.pp_term#pp t
    method pp_pos_subst formatter (c, pos, subst) =
      Format.fprintf formatter "@[<h>[%a at %a with %a]@]"
        self#pp c pp_pos pos S.pp_substitution subst
  end

let pp_clause_debug =
  let _horizontal = ref true in
  let pp_annot selected maxlits i =
    ""^(if BV.get selected i then "+" else "")
      ^(if BV.get maxlits i then "*" else "")
  in
  object (self)
    (* print literals with a '*' for maximal, and '+' for selected *)
    method pp_lits formatter lits hc =
      let selected = hc.hcselected
      and max = maxlits (hc, 0) S.id_subst in
      (* how to print the list of literals *)
      let lits_printer formatter lits =
        Utils.pp_arrayi ~sep:" | "
          (fun formatter i lit ->
            let annot = pp_annot selected max i in
            Format.fprintf formatter "%a%s" Lits.pp_literal lit annot)
          formatter lits
      in
      (* print in an horizontal box, or not *)
      if !_horizontal
        then Format.fprintf formatter "@[<h>[%a]@]" lits_printer lits
        else Format.fprintf formatter "[%a]" lits_printer lits
    (* regular printing is printing with no literal selected *)
    inherit common_pp_clause
    method horizontal s = _horizontal := s
  end

let pp_clause_tstp =
  let _horizontal = ref true in
  object (self)
    method pp_lits formatter lits hc =
      (* how to print the list of literals *)
      let lits_printer formatter lits =
        (* convert into a big term *)
        let t = Lits.term_of_lits hc.hclits in
        (* quantify all free variables *)
<<<<<<< HEAD
        let vars = T.vars t in
        let t = List.fold_left
          (fun t var -> T.mk_node forall_symbol bool_ [var; t])
          t vars
        in
=======
        let t = T.close_forall t in
>>>>>>> 78428993
        T.pp_term_tstp#pp formatter t
      in
      (* print in an horizontal box, or not *)
      if !_horizontal
        then Format.fprintf formatter "@[<h>%a@]" lits_printer lits
        else Format.fprintf formatter "%a" lits_printer lits
    inherit common_pp_clause
    method horizontal s = _horizontal := s
  end

let pp_clause = ref pp_clause_debug

(** print the content of a clause set *)
let pp_set formatter set =
  let clauses = CSet.to_list set in
  (* print as a list of clauses *)
  Format.fprintf formatter "@[<v>%a@]" (Utils.pp_list ~sep:"" !pp_clause#pp_h) clauses

let compact_to_json (i,lits) =
  `Assoc ["id", `Int i;
          "lits", Lits.lits_to_json lits]

let compact_of_json ~ord json =
  let pairs = Json.Util.to_assoc json in
  let i = Json.Util.to_int (List.assoc "id" pairs) in
  let lits = Lits.lits_of_json ~ord (List.assoc "lits" pairs) in
  (i, lits)

let to_json c =
  `Assoc ["id", `Int c.hctag;
          "lits", Lits.lits_to_json c.hclits]

let of_json ~ctx json =
  let pairs = Json.Util.to_assoc json in
  let lits = Lits.lits_of_json ~ord:ctx.ctx_ord (List.assoc "lits" pairs) in
  let proof c = Axiom (c, "json", "json") in
  mk_hclause_a ~ctx lits proof
  
let set_to_json set =
  let items = CSet.fold (fun acc _ hc -> to_json hc :: acc)
    [] set in
  `List items

let set_of_json ~ctx set json =
  let l = Json.Util.to_list json in
  List.fold_left
    (fun set json ->
      let hc = of_json ~ctx json in
      CSet.add set hc)
    set l
<|MERGE_RESOLUTION|>--- conflicted
+++ resolved
@@ -40,11 +40,8 @@
  * ---------------------------------------------------------------------- *)
 
 let flag_ground = 1 lsl 0
-<<<<<<< HEAD
-=======
 let flag_lemma = 1 lsl 1
 let flag_persistent = 1 lsl 2
->>>>>>> 78428993
 
 let set_flag flag c truth =
   if truth
@@ -112,27 +109,6 @@
   done;
   T.THashSet.to_list set
 
-<<<<<<< HEAD
-(** Get a fresh ID for a clause *)
-let get_next_tag =
-  let current_tag = ref 1 in
-  fun () ->
-    let n = !current_tag in
-    incr current_tag;
-    n
-
-(** the tautological empty clause *)
-let true_clause ~ctx =
-  let hcflags = flag_ground in
-  let hc = { hclits = [| Equation (T.true_term, T.true_term, true, Eq) |];
-      hctag = get_next_tag (); hcweight=2; hcselected=0; hcflags; hcctx=ctx;
-      hcvars=[]; hcproof=Proof ("trivial", []);
-      hcparents=[]; hcdescendants=Ptset.empty; }
-  in
-  hc
-
-=======
->>>>>>> 78428993
 (** [is_child_of ~child c] is to be called to remember that [child] is a child
     of [c], is has been infered/simplified from [c] *)
 let is_child_of ~child c =
@@ -140,22 +116,12 @@
   let descendants = Ptset.add child.hctag c.hcdescendants in
   c.hcdescendants <- descendants
 
-<<<<<<< HEAD
-module CHashcons = Hashcons.Make(
-=======
 (* module CHashcons = Hashcons.Make( *)
 module CHashcons = FoUtils.KeepHashcons(
->>>>>>> 78428993
   struct
     type t = hclause
     let hash c = Lits.hash_lits c.hclits
     let equal c1 c2 = Lits.eq_lits c1.hclits c2.hclits && c1.hcctx == c2.hcctx
-<<<<<<< HEAD
-    let tag i c = c.hctag <- i; c
-  end)
-
-(** Build a new hclause from the given literals. If there are more than 31 literals,
-=======
     let tag i c = (assert (c.hctag = (-1)); c.hctag <- i; c)
   end)
 
@@ -173,21 +139,14 @@
 
 (** Build a new hclause from the given literals.
     If there are more than [BV.max_len] literals,
->>>>>>> 78428993
     the prover becomes incomplete by returning [true] instead. *)
 let mk_hclause_a ?parents ?selected ~ctx lits proof =
   incr_stat stat_mk_hclause;
   Utils.enter_prof prof_mk_hclause;
-<<<<<<< HEAD
-  if Array.length lits > 31
-  then (Utils.debug 0 "%% incompleteness: clause of %d lits -> $true"
-           (Array.length lits);
-=======
   if Array.length lits > BV.max_len
   then (Utils.debug 0 "%% incompleteness: clause of %d lits -> $true"
            (Array.length lits);
         Const.incompleteness := true;
->>>>>>> 78428993
         Utils.exit_prof prof_mk_hclause;
         true_clause ~ctx)
   else begin
@@ -207,30 +166,19 @@
     hclits = lits;
     hcctx = ctx;
     hcflags = BV.empty;
-<<<<<<< HEAD
-    hctag = 0;
-    hcweight = 0;
-    hcselected = 0;
-    hcvars = all_vars;
-    hcproof = proof;
-=======
     hctag = (-1);
     hcweight = 0;
     hcselected = 0;
     hcvars = all_vars;
     hcproof = Obj.magic 0;
->>>>>>> 78428993
     hcparents = [];
     hcdescendants = Ptset.empty;
   } in
   let old_hc, hc = hc, CHashcons.hashcons hc in
   if hc == old_hc then begin
-<<<<<<< HEAD
-=======
     (* update proof *)
     let proof' = proof (compact_clause hc) in
     hc.hcproof <- proof';
->>>>>>> 78428993
     (* select literals, if not already done *)
     (hc.hcselected <- match selected with
       | Some bv -> bv
@@ -256,14 +204,11 @@
 let mk_hclause ?parents ?selected ~ctx lits proof =
   mk_hclause_a ?parents ?selected ~ctx (Array.of_list lits) proof
 
-<<<<<<< HEAD
-=======
 (** Adapt a proof to a new clause *)
 let adapt_proof proof c = match proof with
   | Axiom (_, f, a) -> Axiom (c, f, a)
   | Proof (_, r, l) -> Proof (c, r, l)
 
->>>>>>> 78428993
 let stats () = CHashcons.stats ()
 
 (** descendants of the clause *)
@@ -295,11 +240,7 @@
     (function (Equation (l,r,sign,o)) as lit ->
       let ok = o = ord#compare l r in
       (if not ok then Format.printf "@[<h>Ord problem: literal %a, ord %s is not %s@]@."
-<<<<<<< HEAD
-                      Lits.pp_literal#pp lit (string_of_comparison o)
-=======
                       Lits.pp_literal lit (string_of_comparison o)
->>>>>>> 78428993
                       (string_of_comparison (ord#compare l r)));
       ok)
     hc.hclits)
@@ -426,45 +367,6 @@
   | [|_|] -> true
   | _ -> false
 
-<<<<<<< HEAD
-(** check whether the clause is already in CNF *)
-let is_cnf hc =
-  Utils.array_forall
-    (fun (Equation (l, r, sign, _)) ->
-      T.atomic_rec l && T.atomic_rec r && (l.sort != bool_ ||
-                                          (l == T.true_term || r == T.true_term)))
-    hc.hclits
-
-(** Compute signature of this set of clauses *)
-let signature clauses =
-  (* explore a term *)
-  let rec explore_term signature t = match t.term with
-  | Var _ | BoundVar _ -> signature
-  | Bind (s, t') ->
-    let sort = t.sort in
-    let signature' = update_sig signature s sort in
-    explore_term signature' t'
-  | Node (f, l) ->
-    let sort = t.sort <== (List.map (fun x -> x.sort) l) in
-    let signature' = update_sig signature f sort in
-    List.fold_left explore_term signature' l
-  and explore_lit signature lit = match lit with
-  | Equation (l,r,_,_) -> explore_term (explore_term signature l) r
-  and explore_clause signature hc = Array.fold_left explore_lit signature hc.hclits
-  (* Update signature with s -> sort.
-     Checks consistency with current value, if any. *)
-  and update_sig signature f sort =
-    (try
-      let sort' = SMap.find f signature in
-      assert (sort == sort');
-    with Not_found -> ());
-    let signature' = SMap.add f sort signature in
-    signature'
-  in
-  List.fold_left explore_clause empty_signature clauses
-
-let rec from_simple ~ctx (f, source) =
-=======
 (** Compute signature of this set of clauses *)
 let signature clauses =
   let clauses = Sequence.of_list clauses in
@@ -477,7 +379,6 @@
 (** Conversion of a (boolean) term to a clause. *)
 let rec from_term ~ctx (t, file, name) =
   assert (t.sort == bool_);
->>>>>>> 78428993
   let ord = ctx.ctx_ord in
   let open Literals in
   let rec lits_from_term t = match t.term with
@@ -749,15 +650,7 @@
         (* convert into a big term *)
         let t = Lits.term_of_lits hc.hclits in
         (* quantify all free variables *)
-<<<<<<< HEAD
-        let vars = T.vars t in
-        let t = List.fold_left
-          (fun t var -> T.mk_node forall_symbol bool_ [var; t])
-          t vars
-        in
-=======
         let t = T.close_forall t in
->>>>>>> 78428993
         T.pp_term_tstp#pp formatter t
       in
       (* print in an horizontal box, or not *)
