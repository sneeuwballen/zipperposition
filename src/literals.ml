
(*
Zipperposition: a functional superposition prover for prototyping
Copyright (c) 2013, Simon Cruanes
All rights reserved.

Redistribution and use in source and binary forms, with or without
modification, are permitted provided that the following conditions are met:

Redistributions of source code must retain the above copyright notice, this
list of conditions and the following disclaimer.  Redistributions in binary
form must reproduce the above copyright notice, this list of conditions and the
following disclaimer in the documentation and/or other materials provided with
the distribution.

THIS SOFTWARE IS PROVIDED BY THE COPYRIGHT HOLDERS AND CONTRIBUTORS "AS IS" AND
ANY EXPRESS OR IMPLIED WARRANTIES, INCLUDING, BUT NOT LIMITED TO, THE IMPLIED
WARRANTIES OF MERCHANTABILITY AND FITNESS FOR A PARTICULAR PURPOSE ARE
DISCLAIMED. IN NO EVENT SHALL THE COPYRIGHT HOLDER OR CONTRIBUTORS BE LIABLE
FOR ANY DIRECT, INDIRECT, INCIDENTAL, SPECIAL, EXEMPLARY, OR CONSEQUENTIAL
DAMAGES (INCLUDING, BUT NOT LIMITED TO, PROCUREMENT OF SUBSTITUTE GOODS OR
SERVICES; LOSS OF USE, DATA, OR PROFITS; OR BUSINESS INTERRUPTION) HOWEVER
CAUSED AND ON ANY THEORY OF LIABILITY, WHETHER IN CONTRACT, STRICT LIABILITY,
OR TORT (INCLUDING NEGLIGENCE OR OTHERWISE) ARISING IN ANY WAY OUT OF THE USE
OF THIS SOFTWARE, EVEN IF ADVISED OF THE POSSIBILITY OF SUCH DAMAGE.
*)

(** {1 Array of literals} *)

open Logtk

module Hash = CCHash
module BV = CCBV
module T = FOTerm
module F = Formula.FO
module S = Substs
module Lit = Literal
module TO = Theories.TotalOrder

type scope = Substs.scope
type term = FOTerm.t
type form = Formula.FO.t

type t = Literal.t array

let prof_maxlits = Util.mk_profiler "lits.maxlits"

let eq lits1 lits2 =
  let rec check i =
    if i = Array.length lits1 then true else
    Lit.eq lits1.(i) lits2.(i) && check (i+1)
  in
  if Array.length lits1 <> Array.length lits2
    then false
    else check 0

let eq_com lits1 lits2 =
  let rec check i =
    if i = Array.length lits1 then true else
    Lit.eq_com lits1.(i) lits2.(i) && check (i+1)
  in
  if Array.length lits1 <> Array.length lits2
    then false
    else check 0

let compare lits1 lits2 =
  let rec check i =
    if i = Array.length lits1 then 0 else
      let cmp = compare lits1.(i) lits2.(i) in
      if cmp = 0 then check (i+1) else cmp
  in
  if Array.length lits1 <> Array.length lits2
    then Array.length lits1 - Array.length lits2
    else check 0

let hash_fun lits h =
  Hash.array_ Lit.hash_fun lits h

let hash lits = Hash.apply hash_fun lits

let variant ?(subst=S.empty) a1 sc1 a2 sc2 k =
  (* match a1.(i...) with a2\bv *)
  let rec iter2 subst bv i =
    if i = Array.length a1
      then k subst
      else iter3 subst bv i 0
  (* find a matching literal for a1.(i), within a2.(j...) *)
  and iter3 subst bv i j =
    if j = Array.length a2
      then ()  (* stop *)
    else (
      if not (BV.get bv j)
        then (
          (* try to match i-th literal of a1 with j-th literal of a2 *)
          BV.set bv j;
          Lit.variant ~subst a1.(i) sc1 a2.(i) sc2
            (fun subst -> iter2 subst bv (i+1));
          BV.reset bv j
        );
      iter3 subst bv i (j+1)
    )
  in
  if Array.length a1 = Array.length a2
    then
      let bv = BV.create ~size:(Array.length a1) false in
      iter2 subst bv 0

let are_variant a1 a2 =
  not (Sequence.is_empty (variant a1 0 a2 1))

let weight lits =
  Array.fold_left (fun w lit -> w + Lit.weight lit) 0 lits

let depth lits =
  Array.fold_left (fun d lit -> max d (Lit.depth lit)) 0 lits

let vars lits =
  let set = T.Tbl.create 11 in
  for i = 0 to Array.length lits - 1 do
    Lit.add_vars set lits.(i);
  done;
  T.Tbl.fold (fun t () acc -> t::acc) set []

let is_ground lits =
  CCArray.for_all Lit.is_ground lits

let to_form lits =
  let lits = Array.map Lit.Conv.to_form lits in
  let lits = Array.to_list lits in
  F.Base.or_ lits

(** Apply the substitution to the array of literals, with scope *)
let apply_subst ~renaming subst lits scope =
  Array.map
    (fun lit -> Lit.apply_subst ~renaming subst lit scope)
    lits

let map f lits =
  Array.map (fun lit -> Lit.map f lit) lits

(** bitvector of literals that are positive *)
let pos lits =
  let bv = BV.create ~size:(Array.length lits) false in
  for i = 0 to Array.length lits - 1 do
    if Lit.is_pos lits.(i) then BV.set bv i
  done;
  bv

(** bitvector of literals that are positive *)
let neg lits =
  let bv = BV.create ~size:(Array.length lits) false in
  for i = 0 to Array.length lits - 1 do
    if Lit.is_neg lits.(i) then BV.set bv i
  done;
  bv

(** Multiset of literals, with their index *)
module MLI = Multiset.Make(struct
  type t = Lit.t * int
  let compare (l1,i1)(l2,i2) =
    if i1=i2 then Lit.compare l1 l2 else Pervasives.compare i1 i2
end)

let _compare_lit_with_idx ~ord (lit1,i1) (lit2,i2) =
  if i1=i2
    then Comparison.Eq (* ignore collisions *)
    else Lit.Comp.compare ~ord lit1 lit2

let _to_multiset_with_idx lits =
  CCArray.foldi
    (fun acc i x -> MLI.add acc (x,i))
    MLI.empty lits

let maxlits_l ~ord lits =
  Util.enter_prof prof_maxlits;
  let m = _to_multiset_with_idx lits in
  let max = MLI.max_seq (_compare_lit_with_idx ~ord) m
    |> Sequence.map2 (fun x _ -> x)
    |> Sequence.to_list
  in
  Util.exit_prof prof_maxlits;
  max

let maxlits ~ord lits =
  Util.enter_prof prof_maxlits;
  let m = _to_multiset_with_idx lits in
  let max = MLI.max_seq (_compare_lit_with_idx ~ord) m
    |> Sequence.map2 (fun x _ -> snd x)
    |> Sequence.to_list
    |> BV.of_list
  in
  Util.exit_prof prof_maxlits;
  max

let is_max ~ord lits =
  (*
  let max = maxlits_l ~ord lits in
  fun i -> List.exists (fun (_,j) -> i=j) max
  *)
  let m = _to_multiset_with_idx lits in
  fun i ->
    let lit = lits.(i) in
    MLI.is_max (_compare_lit_with_idx ~ord) (lit,i) m

let is_trivial lits =
  CCArray.exists Lit.is_trivial lits
<<<<<<< HEAD
=======

let is_absurd lits =
  CCArray.for_all Lit.is_absurd lits
>>>>>>> c7ef5916

module Seq = struct
  let terms a =
    Sequence.of_array a |> Sequence.flatMap Lit.Seq.terms
  let abstract lits =
    Sequence.of_array lits |> Sequence.map Lit.Seq.abstract
end

(** {3 High Order combinators} *)

module Pos = struct
  let _fail_lits lits pos =
    let msg = Util.sprintf "invalid position %a in lits [%a]"
      Position.pp pos (Util.pp_array Lit.pp) lits
    in invalid_arg msg

  let _fail_pos pos =
    let msg = Util.sprintf "invalid literal-array position %a" Position.pp pos in
    invalid_arg msg

  let at lits pos = match pos with
    | Position.Arg (idx, pos') when idx >= 0 && idx < Array.length lits ->
      Lit.Pos.at lits.(idx) pos'
    | _ -> _fail_lits lits pos

  let lit_at lits pos = match pos with
    | Position.Arg (i, pos') when i >= 0 && i < Array.length lits ->
      lits.(i), pos'
    | _ -> _fail_lits lits pos

  let replace lits ~at ~by = match at with
    | Position.Arg (idx, pos') when idx >= 0 && idx < Array.length lits ->
      lits.(idx) <- Lit.Pos.replace lits.(idx) ~at:pos' ~by
    | _ -> _fail_lits lits at

  let idx = function
    | Position.Arg(i, _) -> i
    | p -> _fail_pos p

  let tail = function
    | Position.Arg (_, pos') -> pos'
    | p -> _fail_pos p

  let cut = function
    | Position.Arg (i, pos') -> i, pos'
    | p -> _fail_pos p
end

module Conv = struct
  let of_forms ?hooks forms =
    let forms = Array.of_list forms in
    Array.map (Lit.Conv.of_form ?hooks) forms

  let to_forms ?hooks lits =
    Array.to_list (Array.map (Lit.Conv.to_form ?hooks) lits)
end

module View = struct
  let get_eqn lits pos = match pos with
    | Position.Arg (idx, pos') when idx < Array.length lits ->
      Lit.View.get_eqn lits.(idx) pos'
    | _ -> None

  let get_ineq lits pos = match pos with
    | Position.Arg (idx, _) when idx < Array.length lits ->
      Lit.View.get_ineq lits.(idx)
    | _ -> None

  let get_arith lits pos = match pos with
    | Position.Arg (idx, pos') when idx < Array.length lits ->
      Lit.View.focus_arith lits.(idx) pos'
    | _ -> None

  let get_subset lits pos = match pos with
    | Position.Arg (idx, pos') when idx < Array.length lits ->
      Lit.View.get_subset lits.(idx)
    | _ -> None

  let _unwrap2 ~msg f x y = match f x y with
    | Some z -> z
    | None -> invalid_arg msg

  let get_eqn_exn =
    _unwrap2 ~msg:"get_eqn: improper position" get_eqn

  let get_ineq_exn =
    _unwrap2 ~msg:"get_ineq: improper position" get_ineq

  let get_arith_exn =
    _unwrap2 ~msg:"get_arith: improper position" get_arith

  let get_subset_exn =
    _unwrap2 ~msg:"get_subset: improper position" get_subset
end

let order_instances lits =
  let l = Array.fold_left
    (fun acc lit ->
      match Lit.View.get_ineq lit with
      | None -> acc
      | Some olit -> olit.TO.order :: acc)
    [] lits
  in
  CCList.Set.uniq ~eq:TO.eq l

let terms_under_ineq ~instance lits =
  Sequence.from_iter
    (fun k ->
      for i = 0 to Array.length lits - 1 do
        match lits.(i) with
        | Lit.Ineq olit ->
            if TO.eq (olit.TO.order) instance
            then (k olit.TO.left; k olit.TO.right)
        | Lit.Equation (l, r, _) -> k l; k r
        | Lit.Prop (p, _) -> k p
        | Lit.Arith _
        | Lit.Subset _
        | Lit.True
        | Lit.False -> ()
      done)

let fold_lits ~eligible lits acc f =
  let rec fold acc i =
    if i = Array.length lits then acc
    else if not (eligible i lits.(i)) then fold acc (i+1)
    else
      let acc = f acc lits.(i) i in
      fold acc (i+1)
  in
  fold acc 0

let fold_eqn ?(both=true) ?sign ~ord ~eligible lits acc f =
  let sign_ok s = match sign with
    | None -> true
    | Some sign -> sign = s
  in
  let rec fold acc i =
    if i = Array.length lits then acc
    else if not (eligible i lits.(i)) then fold acc (i+1)
    else
      let acc = match lits.(i) with
      | Lit.Equation (l,r,sign) when sign_ok sign ->
        begin match Ordering.compare ord l r with
        | Comparison.Gt ->
          f acc l r sign Position.(arg i @@ left @@ stop)
        | Comparison.Lt ->
          f acc r l sign Position.(arg i @@ right @@ stop)
        | Comparison.Eq
        | Comparison.Incomparable ->
          if both
          then
            (* visit both sides of the equation *)
            let acc = f acc r l sign Position.(arg i @@ right @@ stop) in
            f acc l r sign Position.(arg i @@ left @@ stop)
          else
            (* only one side *)
            f acc l r sign Position.(arg i @@ left @@ stop)
        end
      | Lit.Prop (p, sign) when sign_ok sign ->
        f acc p T.TPTP.true_ sign Position.(arg i @@ left @@ stop)
      | Lit.Prop _
      | Lit.Equation _
      | Lit.Ineq _
      | Lit.Arith _
      | Lit.Subset _
      | Lit.True
      | Lit.False -> acc
      in fold acc (i+1)
  in fold acc 0

let fold_ineq ~eligible lits acc f =
  let rec fold acc i =
    if i = Array.length lits then acc
    else if not (eligible i lits.(i)) then fold acc (i+1)
    else
      let acc = match Lit.View.get_ineq lits.(i) with
      | None -> acc
      | Some olit ->
          let pos = Position.(arg i stop) in
          f acc olit pos
      in
      fold acc (i+1)
  in fold acc 0

let fold_arith ~eligible lits acc f =
  let rec fold acc i =
    if i = Array.length lits then acc
    else if not (eligible i lits.(i)) then fold acc (i+1)
    else
      let acc = match Lit.View.get_arith lits.(i) with
      | None -> acc
      | Some x ->
          let pos = Position.(arg i stop) in
          f acc x pos
      in
      fold acc (i+1)
  in fold acc 0

let fold_arith_terms ~eligible ~which ~ord lits acc f =
  let module M = Monome in let module MF = Monome.Focus in
  fold_arith ~eligible lits acc
    (fun acc a_lit pos ->
      (* do we use the given term? *)
      let do_term =
        match which with
        | `All -> (fun _ -> true)
        | `Max ->
          let max_terms = ArithLit.max_terms ~ord a_lit in
          fun t -> CCList.Set.mem ~eq:T.eq t max_terms
      in
      ArithLit.Focus.fold_terms ~pos a_lit acc
        (fun acc foc_lit pos ->
          let t = ArithLit.Focus.term foc_lit in
          if do_term t
            then f acc t foc_lit pos
            else acc)
    )

let fold_terms ?(vars=false) ~(which : [< `All|`Max])
~ord ~subterms ~eligible lits acc f =
  let rec fold acc i =
    if i = Array.length lits
      then acc
    else if not (eligible i lits.(i))
      then fold acc (i+1)   (* ignore lit *)
    else
      let acc = Lit.fold_terms ~position:Position.(arg i stop)
        ~vars ~which ~ord ~subterms lits.(i) acc f in
      fold acc (i+1)
  in fold acc 0

let symbols ?(init=Symbol.Set.empty) lits =
  Sequence.of_array lits
    |> Sequence.map Lit.Seq.symbols
    |> Sequence.fold Symbol.Seq.add_set Symbol.Set.empty

let fold_subset ?sign ~eligible lits acc f =
  let sign_ok = match sign with
    | None -> (fun _ -> true)
    | Some sign -> (fun sign' -> sign' = sign)
  in
  let rec fold acc i =
    if i = Array.length lits then acc
    else if not(eligible i lits.(i)) then
      fold acc (i+1)
    else match Literal.View.get_subset (lits.(i)) with
      | None -> fold acc (i+1)
      | Some (_,_,_,s) ->
        if sign_ok s then
          let pos = Position.(arg i stop) in
          fold (f acc lits.(i) pos) (i+1)
        else
          fold acc (i+1)
  in fold acc 0

let fold_subset_terms ?sign ~eligible ~ord lits acc f =
  fold_subset ?sign ~eligible lits acc
  (fun acc lit position ->
    Lit.fold_terms ~vars:true ~position ~which:`All ~ord ~subterms:false lit acc f)


(** {3 IO} *)

let pp buf lits =
  if Array.length lits = 0 then Buffer.add_string buf "⊥";
  Util.pp_arrayi ~sep:" | "
    (fun buf i lit -> Printf.bprintf buf "%a" Lit.pp lit)
    buf lits

let pp_tstp buf lits =
  if Array.length lits = 0 then Buffer.add_string buf "$false";
  Util.pp_arrayi ~sep:" | "
    (fun buf i lit -> Printf.bprintf buf "%a" Lit.pp_tstp lit)
    buf lits

let to_string a = Util.on_buffer pp a

let fmt fmt lits =
  Format.pp_print_string fmt (to_string lits)

(** {2 Special kinds of array} *)

(** Recognized whether the clause is a Range-Restricted Horn clause *)
let is_RR_horn_clause lits =
  let bv = pos lits in
  match BV.to_list bv with
  | [i] ->
    (* single positive lit, check variables restrictions, ie all vars
        occur in the head *)
    let hd_vars = Lit.vars lits.(i) in
    List.length hd_vars = List.length (vars lits)
  | _ -> false

(** Recognizes Horn clauses (at most one positive literal) *)
let is_horn lits =
  let bv = pos lits in
  BV.cardinal bv <= 1

let is_pos_eq lits =
  match lits with
  | [| Lit.Equation (l,r,true) |] -> Some (l,r)
  | [| Lit.Prop(p,true) |] -> Some (p, T.TPTP.true_)
  | [| Lit.True |] -> Some (T.TPTP.true_, T.TPTP.true_)
  | _ -> None<|MERGE_RESOLUTION|>--- conflicted
+++ resolved
@@ -204,12 +204,9 @@
 
 let is_trivial lits =
   CCArray.exists Lit.is_trivial lits
-<<<<<<< HEAD
-=======
 
 let is_absurd lits =
   CCArray.for_all Lit.is_absurd lits
->>>>>>> c7ef5916
 
 module Seq = struct
   let terms a =
