
(* This file is free software, part of Zipperposition. See file "license" for more details. *)

(** {1 Terms For Proofs} *)

open Logtk

module Fmt = CCFormat
module I_map = Util.Int_map

let errorf msg = Util.errorf ~where:"llterm" msg

module Int_op = struct
  type t = Leq0 | Geq0 | Lt0 | Gt0 | Eq0 | Neq0 | Divisible_by of Z.t | Not_div_by of Z.t
  let equal a b = match a, b with
    | Divisible_by a, Divisible_by b -> Z.equal a b
    | Not_div_by a, Not_div_by b -> Z.equal a b
    | Divisible_by _, _ | _, Divisible_by _
    | Not_div_by _, _ | _, Not_div_by _ -> false
    | _ -> a=b
  let hash = function
    | Divisible_by n -> Hash.combine2 10 (Z.hash n)
    | Not_div_by n -> Hash.combine2 20 (Z.hash n)
    | x -> Hash.poly x
  let not = function
    | Leq0 -> Gt0 | Geq0 -> Lt0
    | Lt0 -> Geq0 | Gt0 -> Leq0
    | Eq0 -> Neq0 | Neq0 -> Eq0
    | Divisible_by n -> Not_div_by n | Not_div_by n -> Divisible_by n
  let pp out = function
    | Leq0 -> Fmt.fprintf out "=< 0"
    | Geq0 -> Fmt.fprintf out ">= 0"
    | Lt0 -> Fmt.fprintf out "< 0"
    | Gt0 -> Fmt.fprintf out "> 0"
    | Eq0 -> Fmt.fprintf out "= 0"
    | Neq0 -> Fmt.fprintf out "!= 0"
    | Divisible_by n -> Fmt.fprintf out "div_by %a" Z.pp_print n
    | Not_div_by n -> Fmt.fprintf out "not_div_by %a" Z.pp_print n
end

module Rat_op = struct
  type t = Leq0 | Geq0 | Lt0 | Gt0 | Eq0 | Neq0
  let equal : t -> t -> bool = (=)
  let hash : t -> int = Hash.poly
  let pp out = function
    | Leq0 -> Fmt.fprintf out "=< 0"
    | Geq0 -> Fmt.fprintf out ">= 0"
    | Lt0 -> Fmt.fprintf out "< 0"
    | Gt0 -> Fmt.fprintf out "> 0"
    | Eq0 -> Fmt.fprintf out "= 0"
    | Neq0 -> Fmt.fprintf out "!= 0"
  let not = function
    | Leq0 -> Gt0 | Geq0 -> Lt0
    | Lt0 -> Geq0 | Gt0 -> Leq0
    | Eq0 -> Neq0 | Neq0 -> Eq0
end

type t = {
  view: view;
  ty: t option;
  mutable id: int; (** unique ID *)
}

and view =
  | Type
  | Const of ID.t
  | App of t * t (** curried application *)
  | Arrow of t * t (** functional arrow *)
  | Var of var (** bound var *)
  | Bind of {
      binder: Binder.t;
      ty_var: t;
      body: t;
    }
  | AppBuiltin of Builtin.t * t list
  | Ite of t * t * t
  | Int_pred of Z.t linexp * Int_op.t
  | Rat_pred of Q.t linexp * Rat_op.t

and var = t HVar.t
and 'a linexp = {
  const: 'a;
  coeffs: (t * 'a) I_map.t;
}

type term = t
type ty = t

module type NUM = sig
  type t
  val equal : t -> t -> bool
  val zero : t
  val one : t
  val (+) : t -> t -> t
  val (-) : t -> t -> t
  val ( * ) : t -> t -> t
  val to_string : t -> string
  val pp_print : t CCFormat.printer
end

module type LINEXP = sig
  type num
  type t = num linexp
  val zero : t
  val is_zero : t -> bool
  val is_const : t -> bool
  val ( + ) : t -> t -> t
  val ( - ) : t -> t -> t
  val ( * ) : num -> t -> t
  val add : num -> term -> t -> t
  val const : num -> t
  val monomial : num -> term -> t
  val monomial1 : term -> t
  val equal : t -> t -> bool
  val map : (term -> term) -> t -> t
  val subterms : t -> term Iter.t
  val pp : term CCFormat.printer -> t CCFormat.printer
end

module Make_linexp(N : NUM) = struct
  type num = N.t
  type t = num linexp
  let zero : t = {const=N.zero; coeffs=I_map.empty}
  let is_const e = I_map.is_empty e.coeffs
  let is_zero e = is_const e && N.equal N.zero e.const
  let merge_ f a b : t = {
    const=f a.const b.const;
    coeffs=I_map.merge_safe a.coeffs b.coeffs
      ~f:(fun _ o -> match o with
        | `Left n | `Right n -> Some n
        | `Both ((t,a),(t2,b)) ->
          assert (t==t2);
          let c = f a b in
          if N.equal N.zero c then None else Some (t,c))
  }

  let (+) = merge_ N.(+)
  let (-) = merge_ N.(-)
  let ( * ) c e : t =
    if N.equal N.zero c then zero
    else {const=N.(c * e.const); coeffs=I_map.map (fun (t,n) -> t, N.(c*n)) e.coeffs}
  let const c = {const=c; coeffs=I_map.empty}
  let add c t e =
    let _, n = I_map.get_or ~default:(t,N.zero) t.id e.coeffs in
    let n = N.(n + c) in
    let coeffs =
      if N.equal N.zero n
      then I_map.remove t.id e.coeffs else I_map.add t.id (t,n) e.coeffs
    in
    {e with coeffs;}
  let monomial c t = {const=N.zero; coeffs=I_map.singleton t.id (t,c)}
  let monomial1 t = {const=N.zero; coeffs=I_map.singleton t.id (t,N.one)}
  let equal e1 e2 =
    N.equal e1.const e2.const &&
    I_map.equal (CCEqual.pair (==) N.equal) e1.coeffs e2.coeffs
  let hash hash_t e =
    let hash_n n = Hash.string @@ N.to_string n in
    Hash.combine3 10
      (hash_n e.const)
      (Hash.seq (Hash.pair hash_t hash_n) @@ I_map.values e.coeffs)
  let map f e =
    I_map.fold (fun _ (t,n) acc -> add n (f t) acc) e.coeffs (const e.const)

  let subterms e = I_map.values e.coeffs |> Iter.map fst

  let pp pp_t out (e:t): unit =
    if is_const e then N.pp_print out e.const
    else (
      let pp_const out () =
        if N.equal N.zero e.const then ()
        else Fmt.fprintf out "@ + %a" N.pp_print e.const
      and pp_pair out (t,c) =
        if N.equal N.one c then pp_t out t
        else Fmt.fprintf out "@[<2>%a@ @<1>· %a@]" N.pp_print c pp_t t
      in
      Fmt.fprintf out "(@[<hv>%a%a@])"
        Fmt.(seq ~sep:(return "@ + ") pp_pair)
        (I_map.values e.coeffs) pp_const ()
    )
end

module Linexp_int = Make_linexp(Z)
module Linexp_rat = Make_linexp(Q)

let[@inline] view t = t.view
let[@inline] ty t = t.ty
let[@inline] ty_exn t = match t.ty with Some ty -> ty | None -> assert false
let[@inline] equal (a:t) (b:t) : bool = a == b
let[@inline] hash (a:t) : int = CCHash.int a.id
let[@inline] compare (a:t) (b:t) : int = CCInt.compare a.id b.id

module H_cons = Hashcons.Make(struct
    type t = term
    let equal a b =
      begin match a.ty, b.ty with
        | Some ty1, Some ty2 -> equal ty1 ty2
        | None, None -> true
        | Some _, None
        | None, Some _ -> false
      end &&
      begin match a.view, b.view with
        | Type, Type -> true
        | Const id1, Const id2 -> ID.equal id1 id2
        | App (f1,x1), App (f2,x2) -> equal f1 f2 && equal x1 x2
        | Arrow (a1,b1), Arrow (a2,b2) -> equal a1 a2 && equal b1 b2
        | Var v1, Var v2 -> HVar.equal equal v1 v2
        | Bind b1, Bind b2 ->
          Binder.equal b1.binder b2.binder &&
          equal b1.ty_var b2.ty_var &&
          equal b1.body b2.body
        | AppBuiltin (b1,l1), AppBuiltin (b2,l2) ->
          Builtin.equal b1 b2 &&
          CCList.equal equal l1 l2
        | Ite (a1,b1,c1), Ite (a2,b2,c2) ->
          equal a1 a2 && equal b1 b2 && equal c1 c2
        | Int_pred (l1,o1), Int_pred (l2,o2) ->
          Int_op.equal o1 o2 && Linexp_int.equal l1 l2
        | Rat_pred (l1,o1), Rat_pred (l2,o2) ->
          Rat_op.equal o1 o2 && Linexp_rat.equal l1 l2
        | Type, _
        | Const _, _
        | App _, _
        | Arrow _, _
        | Var _, _
        | Bind _, _
        | AppBuiltin _, _
        | Ite _, _
        | Int_pred _, _
        | Rat_pred _, _
          -> false
      end

    let hash (a:t) : int = match a.view with
      | Type -> 1
      | Const id -> CCHash.combine2 10 (ID.hash id)
      | Var v -> CCHash.combine2 20 (HVar.hash v)
      | App (f,x) -> CCHash.combine3 30 (hash f) (hash x)
      | Arrow (a,b) -> CCHash.combine3 35 (hash a) (hash b)
      | Bind b ->
        CCHash.combine4 40 (Binder.hash b.binder) (hash b.ty_var) (hash b.body)
      | AppBuiltin (b,l) ->
        CCHash.combine3 50 (Builtin.hash b) (CCHash.list hash l)
      | Ite (a,b,c) ->
        CCHash.combine4 60 (hash a)(hash b)(hash c)
      | Int_pred (l,o) -> Hash.combine3 70 (Linexp_int.hash hash l) (Int_op.hash o)
      | Rat_pred (l,o) -> Hash.combine3 80 (Linexp_rat.hash hash l) (Rat_op.hash o)

    let tag (i:int) (t:t) : unit =
      assert (t.id = -1);
      t.id <- i
  end)

let rec pp_rec depth out (t:t) = match view t with
  | Type -> Fmt.string out "type"
  | Const id -> ID.pp_fullc out id
  | App (f,a) -> Fmt.fprintf out "@[%a@ %a@]" (pp_rec depth) f (pp_rec_inner depth) a
  | Arrow (a,b) ->
    Fmt.fprintf out "@[%a@ @<1>→ %a@]" (pp_rec_inner depth) a (pp_rec depth) b
  | Var v -> Format.fprintf out "Y%d" (depth-HVar.id v-1)
  | AppBuiltin (Builtin.Box_opaque, [t]) ->
    Format.fprintf out "@<1>⟦@[%a@]@<1>⟧" (pp_rec depth) t
  | AppBuiltin (b, [a]) when Builtin.is_prefix b ->
    Format.fprintf out "@[<1>%a@ %a@]" Builtin.pp b (pp_rec_inner depth) a
  | AppBuiltin (b, ([t1;t2] | [_;t1;t2])) when Builtin.fixity b = Builtin.Infix_binary ->
    Format.fprintf out "@[<1>%a %a@ %a@]"
      (pp_rec_inner depth) t1 Builtin.pp b (pp_rec_inner depth) t2
  | AppBuiltin (b, l) when Builtin.is_infix b && List.length l > 0 ->
    Format.fprintf out "@[<hv>%a@]" (pp_infix_ depth b) l
  | AppBuiltin (b, []) -> Builtin.pp out b
  | AppBuiltin (b, l) ->
    Format.fprintf out "(@[<hv>%a@ %a@])"
      Builtin.pp b (Util.pp_list (pp_rec_inner depth)) l
  | Bind {ty_var;binder;body} ->
    Fmt.fprintf out "@[%a (@[Y%d:%a@]).@ %a@]"
      Binder.pp binder
      depth (pp_rec depth) ty_var
      (pp_rec @@ depth+1) body
  | Ite (a,b,c) ->
    Fmt.fprintf out "@[<hv2>ite %a@ %a@ %a@]"
      (pp_rec_inner depth) a
      (pp_rec_inner depth) b
      (pp_rec_inner depth) c
  | Int_pred (l,o) ->
    Fmt.fprintf out "(@[%a@ %a@])" (Linexp_int.pp (pp_rec_inner depth)) l Int_op.pp o
  | Rat_pred (l,o) ->
    Fmt.fprintf out "(@[%a@ %a@])" (Linexp_rat.pp (pp_rec_inner depth)) l Rat_op.pp o
and pp_rec_inner depth out t = match view t with
  | App _ | Bind _ | AppBuiltin (_,_::_) | Arrow _ | Ite _ ->
    Fmt.fprintf out "(%a)@{<Black>/%d@}" (pp_rec depth) t t.id
  | Type | Const _ | Var _ | AppBuiltin (_,[]) | Int_pred _ | Rat_pred _ ->
    Fmt.fprintf out "%a@{<Black>/%d@}" (pp_rec depth) t t.id
and pp_infix_ depth b out l = match l with
  | [] -> assert false
  | [t] -> pp_rec_inner depth out t
  | t :: l' ->
    Format.fprintf out "@[%a@]@ %a %a"
      (pp_rec_inner depth) t Builtin.pp b (pp_infix_ depth b) l'

let pp = pp_rec 0
let pp_inner = pp_rec_inner 0

exception Iter_cut

let iter_rec_ ~in_ty t k  =
  let rec aux t =
    match k t with
    | exception Iter_cut -> () (* stop there *)
    | () ->
      if in_ty then CCOpt.iter aux (ty t);
      begin match view t with
        | Type | Const _ | Var _ -> ()
        | App (f,a) -> aux f; aux a
        | Arrow (a,b) -> aux a; aux b
        | Bind { body;_ } -> aux body
        | AppBuiltin  (_,l) -> List.iter aux l
        | Ite (a,b,c) -> aux a; aux b; aux c
        | Int_pred (l,_) -> Linexp_int.subterms l k
        | Rat_pred (l,_) -> Linexp_rat.subterms l k
      end
  in
  aux t

let subterms t k = iter_rec_ ~in_ty:true t k

let[@inline] mk_ view ty : t =
  let t = {view; ty; id= -1; } in
  H_cons.hashcons t

let t_type = mk_ Type None
let[@inline] var v = mk_ (Var v) (Some (HVar.ty v))
let[@inline] const ~ty id = mk_ (Const id) (Some ty)
let prop = mk_ (AppBuiltin (Builtin.Prop,[])) (Some t_type)

let[@inline] is_type t : bool = match ty t with
  | Some ty -> ty == t_type
  | None -> false

let ite a b c =
  begin match ty b, ty c with
    | Some ty1, Some ty2 when equal ty1 ty2 ->
      mk_ (Ite (a,b,c)) (ty b)
    | _ ->
      errorf "type error:@ cannot build `@[ite %a %a %a@]`@ incompatible types"
        pp a pp b pp c
  end

let[@inline] app_ f x ~ty = mk_ (App (f,x)) (Some ty)
let[@inline] arrow_ a b = mk_ (Arrow (a,b)) (Some t_type)

let[@inline] bind_ ~ty binder ~ty_var body = mk_ (Bind {binder;ty_var;body}) (Some ty)

let id_eta_ = ID.make "test_eta_" (* privat to {!as_eta_expansion} *)

let[@inline] app_builtin ~ty b l =
  let mk_ b l = mk_ (AppBuiltin(b,l)) (Some ty) in
  begin match b, l with
    | Builtin.Not, [f'] ->
      begin match view f' with
        | AppBuiltin (Builtin.Eq,l) -> mk_ Builtin.Neq l
        | AppBuiltin (Builtin.Neq,l) -> mk_ Builtin.Eq l
        | AppBuiltin (Builtin.Not,[t]) -> t
        | AppBuiltin (Builtin.True,[]) -> mk_ Builtin.False []
        | AppBuiltin (Builtin.False,[]) -> mk_ Builtin.True []
        | _ -> mk_ b l
      end
    | _ -> mk_ b l
  end

let[@inline] builtin ~ty b = app_builtin ~ty b []

let bool = builtin ~ty:t_type Builtin.Prop
let true_ = builtin ~ty:bool Builtin.True
let false_ = builtin ~ty:bool Builtin.False
let of_bool b = if b then true_ else false_

let int_pred l o =
  if Linexp_int.is_const l then (
    let module O = Int_op in
    let n = l.const in
    begin match o with
      | O.Leq0 -> Z.sign n <= 0
      | O.Geq0 -> Z.sign n >= 0
      | O.Lt0 -> Z.sign n < 0
      | O.Gt0 -> Z.sign n > 0
      | O.Eq0 -> Z.sign n = 0
      | O.Neq0 -> Z.sign n <> 0
      | O.Divisible_by k -> Z.equal Z.zero (Z.rem n k)
      | O.Not_div_by k -> not (Z.equal Z.zero (Z.rem n k))
    end |> of_bool
  ) else mk_ (Int_pred (l,o)) (Some prop)

let rat_pred l o =
  if Linexp_rat.is_const l then (
    let module O = Rat_op in
    let n = l.const in
    begin match o with
      | O.Leq0 -> Q.sign n <= 0
      | O.Geq0 -> Q.sign n >= 0
      | O.Lt0 -> Q.sign n < 0
      | O.Gt0 -> Q.sign n > 0
      | O.Eq0 -> Q.sign n = 0
      | O.Neq0 -> Q.sign n <> 0
    end |> of_bool
  ) else mk_ (Rat_pred (l,o)) (Some prop)

let[@inline] map ~f ~bind:f_bind b_acc t = match view t with
  | Type -> t_type
  | Var v -> var (HVar.update_ty v ~f:(f b_acc))
  | Const id -> const ~ty:(f b_acc @@ ty_exn t) id
  | App (hd,a) -> app_ (f b_acc hd) (f b_acc a) ~ty:(f b_acc (ty_exn t))
  | Arrow (a,b) -> arrow_ (f b_acc a) (f b_acc b)
  | Bind b ->
    let b_acc' = f_bind b_acc in
    bind_ b.binder ~ty:(f b_acc @@ ty_exn t) ~ty_var:(f b_acc b.ty_var)
      (f b_acc' b.body)
  | AppBuiltin (b,l) ->
    app_builtin ~ty:(f b_acc @@ ty_exn t) b (List.map (f b_acc) l)
  | Ite (a,b,c) ->
    ite (f b_acc a) (f b_acc b) (f b_acc c)
  | Int_pred (l,o) -> int_pred (Linexp_int.map (f b_acc) l) o
  | Rat_pred (l,o) -> rat_pred (Linexp_rat.map (f b_acc) l) o

(* shift DB indices by [n] *)
let db_shift n (t:t) : t =
  let rec aux k t = match view t with
    | Var v ->
      if HVar.id v >= k then var (HVar.make (HVar.id v+n) ~ty:(HVar.ty v))
      else t
    | _ ->
      map ~f:aux ~bind:succ k t
  in
  aux 0 t

(* replace DB 0 by [sub] in [t] *)
let db_eval ~(sub:t) (t:t) : t =
  let rec aux k t = match view t with
    | Var v ->
      if HVar.id v = k then (
        (* shift [sub] by the number of binders added since binding point *)
        db_shift k sub
      ) else if (HVar.id v > k) then (
        (* shift down by 1, to account for the vanished binder *)
        var (HVar.make (HVar.id v-1) ~ty:(HVar.ty v))
      )
      else t
    | _ ->
      map ~f:aux ~bind:succ k t
  in
  aux 0 t

let bind ~ty binder ~ty_var body = match binder, view body with
  | Binder.Lambda, App (t, {view=Var v; _}) when HVar.id v = 0 ->
    (* eta reduction for λ:
       check if replacing [db0] with a fresh [c] in [t] contains [c] *)
    let c = const id_eta_ ~ty:(HVar.ty v) in
    let t_reduced = db_eval ~sub:c t in
    if subterms t_reduced |> Iter.exists (equal c)
    then bind_ binder ~ty ~ty_var body
    else t_reduced
  | _ -> bind_ binder ~ty ~ty_var body

let app_ f x = match ty f, ty x with
  | Some {view=Arrow (a,b);_}, Some a' when equal a a' -> app_ f x ~ty:b
  | Some {view=Bind{binder=Binder.ForallTy;ty_var;body};_}, Some ty_x ->
    (* polymorphic type *)
    if not (equal ty_x t_type) then (
      errorf "cannot apply@ `@[<2>%a@ : %a@]`@ to non-type `@[<2>%a@ : %a@]`"
        pp f (Fmt.opt pp) (ty f) pp x (Fmt.opt pp) (ty x)
    );
    if not (equal ty_var t_type) then (
      errorf "ill-formed polymorphic type@ `%a`" pp (ty_exn f);
    );
    let ty = db_eval ~sub:x body in
    app_ f x ~ty
  | _ ->
    errorf "type error: cannot apply `@[<2>%a@ : %a@]`@ to `@[<2>%a@ : %a@]`"
      pp f (Fmt.opt pp) (ty f) pp x (Fmt.opt pp) (ty x)

let app f x = match view f with
  | Bind {binder=Binder.Lambda;ty_var;body} ->
    (* β-reduction *)
    begin match ty x with
      | Some ty_x when equal ty_var ty_x ->
        db_eval ~sub:x body
      | Some ty_x ->
        errorf "type error: cannot apply `%a`@ to `%a : %a`" pp f pp x pp ty_x
      | None -> errorf "type error: cannot apply `%a`@ to `%a : none`" pp f pp x
    end
  | _ -> app_ f x

let rec app_l f = function
  | [] -> f
  | a :: tail -> app_l (app f a) tail

let rec returns (t:t) : ty = match view t with
  | Arrow (_, ret) -> returns ret
  | _ -> t

let arrow a b = match ty a, ty b with
  | Some {view=Type;_}, Some {view=Type;_} -> arrow_ a b
  | _ when a == t_type && returns b == t_type -> arrow_ a b (* type constructor *)
  | _ ->
    errorf "type error: cannot make arrow between non-types@ :from `%a`@ :to `%a`"
      pp a pp b

let rec arrow_l l ret = match l with
  | [] -> ret
  | a :: tail -> arrow a (arrow_l tail ret)

let box_opaque t = app_builtin ~ty:(ty_exn t) Builtin.Box_opaque [t]

let id_eta_ = ID.make "test_eta_" (* privat to {!as_eta_expansion} *)

(* check if [body = t db0], with [db0 ∉ t].
   returns [Some (t shift -1)] if it's the case *)
let as_eta_expansion body : _ option = match view body with
  | App (t, {view=Var v; _}) when HVar.id v = 0 ->
    (* check if replacing [db0] with a fresh [c] in [t] contains [c] *)
    let c = const id_eta_ ~ty:(HVar.ty v) in
    let t_reduced = db_eval ~sub:c t in
    if subterms t_reduced |> Iter.exists (equal c) then None else Some t_reduced
  | _ -> None

let[@inline] lambda ~ty_var body =
  bind Binder.Lambda ~ty:(arrow ty_var @@ ty_exn body) ~ty_var body

module Form = struct
  type t = term
  type view =
    | True
    | False
    | Or of t list
    | And of t list
    | Not of t
    | Equiv of t * t
    | Xor of t * t
    | Imply of t * t
    | Atom of t
    | Eq of t * t
    | Neq of t * t
    | Int_pred of Z.t linexp * Int_op.t
    | Rat_pred of Q.t linexp * Rat_op.t
    | Forall of {ty_var: ty; body: t}
    | Exists of {ty_var: ty; body: t}

  let pp = pp

  let view t = match view t with
    | AppBuiltin (Builtin.True,[]) -> True
    | AppBuiltin (Builtin.False,[]) -> False
    | AppBuiltin (Builtin.And, l) -> And l
    | AppBuiltin (Builtin.Or, l) -> Or l
    | AppBuiltin (Builtin.Not, [t]) -> Not t
    | AppBuiltin (Builtin.Eq, ([_;t;u]|[t;u])) -> Eq(t,u)
    | AppBuiltin (Builtin.Neq, ([_;t;u]|[t;u])) -> Neq(t,u)
    | AppBuiltin (Builtin.Imply, [t;u]) -> Imply(t,u)
    | AppBuiltin (Builtin.Equiv, [t;u]) -> Equiv(t,u)
    | AppBuiltin (Builtin.Xor, [t;u]) -> Xor(t,u)
    | Bind {binder=Binder.Forall; ty_var; body; _} -> Forall {ty_var;body}
    | Bind {binder=Binder.Exists; ty_var; body; _} -> Exists {ty_var;body}
    | Int_pred (l,o) -> Int_pred (l,o)
    | Rat_pred (l,o) -> Rat_pred (l,o)
    | _ -> Atom t

  let true_ = true_
  let false_ = false_
  let eq a b = app_builtin ~ty:bool Builtin.Eq [a;b]
  let neq a b = app_builtin ~ty:bool Builtin.Neq [a;b]
  let and_ a = app_builtin ~ty:bool Builtin.And a
  let or_ a = app_builtin ~ty:bool Builtin.Or a
<<<<<<< HEAD
  let equiv a b = app_builtin ~ty:bool Builtin.Equiv [a;b]
  let imply a b = app_builtin ~ty:bool Builtin.Imply [a;b]
  let xor a b = app_builtin ~ty:bool Builtin.Xor [a;b]
=======
  let equiv a b = app_builtin ~ty:(ty_exn a) Builtin.Equiv [a;b]
  let imply a b = app_builtin ~ty:(ty_exn a) Builtin.Imply [a;b]
  let imply_l a b = List.fold_right imply a b
  let xor a b = app_builtin ~ty:(ty_exn a) Builtin.Xor [a;b]
>>>>>>> b2779fd7
  let int_pred = int_pred
  let rat_pred = rat_pred
  let forall ~ty_var body = bind Binder.Forall ~ty:bool ~ty_var body
  let exists ~ty_var body = bind Binder.Exists ~ty:bool ~ty_var body

  let not_ a = match view a with
    | Eq (a,b) -> neq a b
    | Neq (a,b) -> eq a b
    | Not f -> f
    | Int_pred (l,o) -> int_pred l (Int_op.not o)
    | Rat_pred (l,o) -> rat_pred l (Rat_op.not o)
    | _ -> app_builtin ~ty:bool Builtin.Not [a]
end

let abs t = match Form.view t with
  | Form.Not u -> u, false
  | Form.Neq (a,b) -> Form.eq a b, false
  | _ -> t, true

let as_bool t =
  if equal t true_ then Some true
  else if equal t false_ then Some false
  else None

module As_key = struct
  type t = term
  let compare = compare
  let equal = equal
  let hash = hash
end

module Set = CCSet.Make(As_key)
module Tbl = CCHashtbl.Make(As_key)

let iter_dag t k =
  let seen_ = Tbl.create 16 in
  iter_rec_ ~in_ty:false t
    (fun u ->
       if Tbl.mem seen_ u then (
         raise_notrace Iter_cut
       ) else (
         Tbl.add seen_ u ();
         k u;
       ))

let map_shallow f t : t =
  match view t with
    | Type | Const _ | Var _ | Arrow _ -> t
    | App (a, b) -> app (f a) (f b)
    | Bind {binder; ty_var; body} ->
      bind ~ty:(ty_exn t) binder ~ty_var (f body)
    | AppBuiltin (b, l) -> app_builtin ~ty:(ty_exn t) b (List.map f l)
    | Ite (a,b,c) -> ite (f a) (f b) (f c)
    | Int_pred (le, op) -> int_pred (Linexp_int.map f le) op
    | Rat_pred (le, op) -> rat_pred (Linexp_rat.map f le) op

module Conv = struct
  module T = TypedSTerm

  type ctx = {
    depth: int; (* depth *)
    vars: (T.t,int * ty) Var.Subst.t; (* depth at binding site, + type *)
  }

  let create() : ctx = {depth=0; vars=Var.Subst.empty}

  let pp_ctx out (c:ctx) : unit =
    Fmt.fprintf out "(@[ctx@ :depth %d@ :vars %a@])"
      c.depth (Var.Subst.pp (Fmt.map fst Fmt.int)) c.vars

  let rec of_term (ctx:ctx) (t:T.t): t = match T.view t with
    | T.Var v ->
      begin match Var.Subst.find ctx.vars v with
        | None -> errorf "cannot find var `%a`@ in %a" Var.pp v pp_ctx ctx
        | Some (i,ty) ->
          assert (ctx.depth > i);
          let ty = db_shift (ctx.depth-i) ty in
          var (HVar.make (ctx.depth-i-1) ~ty)
      end
    | T.AppBuiltin (Builtin.Pseudo_de_bruijn i, []) ->
      (* NOTE: magic here. This was a free De Bruijn index, typically coming
         from rewriting under lambdas. Now we convert it back into a
         normal DB index. *)
      let ty = of_term ctx (T.ty_exn t) in
      var (HVar.make i ~ty)
    | T.Const id ->
      let ty = of_term ctx (T.ty_exn t) in
      const id ~ty
    | T.App (f, l) ->
      let f = of_term ctx f in
      let l = List.map (of_term ctx) l in
      app_l f l
    | T.Ite (a,b,c) ->
      let a = of_term ctx a in
      let b = of_term ctx b in
      let c = of_term ctx c in
      ite a b c
    | T.Bind (b,var,body) ->
      let ty = of_term ctx (T.ty_exn t) in
      let ty_var = of_term ctx (Var.ty var) in
      let ctx = {
        depth=ctx.depth+1;
        vars=Var.Subst.add ctx.vars var (ctx.depth,ty_var)
      } in
      bind b ~ty_var ~ty (of_term ctx body)
    | T.AppBuiltin (Builtin.TType, []) -> t_type
    | T.AppBuiltin (Builtin.Arrow, ret::l) ->
      let ret = of_term ctx ret in
      let l = List.map (of_term ctx) l in
      arrow_l l ret
    | T.AppBuiltin (b, l) ->
      let ty = T.ty_exn t in
      begin match b with
        | (Builtin.Greatereq | Builtin.Lesseq | Builtin.Less
          | Builtin.Greater | Builtin.Eq | Builtin.Neq) when List.exists is_arith l ->
          if List.exists is_int l then (
            conv_int_pred ctx ~ty b l
          ) else (
            assert (List.exists is_rat l);
            conv_rat_pred ctx ~ty b l
          )
        | _ -> conv_builtin ctx ~ty b l
      end
    | T.Let _ -> assert false (* FIXME *)
    | T.Match _ -> assert false (* FIXME? *)
    | T.Multiset _ -> assert false (* FIXME? *)
    | T.Record _ -> assert false (* FIXME? *)
    | T.Meta _ -> assert false

  and is_int t = T.Ty.equal T.Ty.int (T.ty_exn t)
  and is_rat t = T.Ty.equal T.Ty.rat (T.ty_exn t)
  and is_arith t = is_int t || is_rat t

  (* default conv for builtins *)
  and conv_builtin ctx ~ty b l =
    let ty = of_term ctx ty in
    let l = List.map (of_term ctx) l in
    app_builtin ~ty b l

  and conv_int_pred ctx ~ty b l : term =
    let module O = Int_op in
    let op = match b with
      | Builtin.Greatereq -> O.Geq0
      | Builtin.Lesseq -> O.Leq0
      | Builtin.Less -> O.Lt0
      | Builtin.Greater -> O.Gt0
      | Builtin.Eq -> O.Eq0
      | Builtin.Neq -> O.Neq0
      | _ -> assert false
    in
    match l with
      | [_; a; b] | [a;b] ->
        let a = conv_int_linexp ctx a in
        let b = conv_int_linexp ctx b in
        int_pred Linexp_int.(a - b) op
      | _ -> conv_builtin ctx ~ty b l

  and conv_rat_pred ctx ~ty b l : term =
    let module O = Rat_op in
    let op = match b with
      | Builtin.Greatereq -> O.Geq0
      | Builtin.Lesseq -> O.Leq0
      | Builtin.Less -> O.Lt0
      | Builtin.Greater -> O.Gt0
      | Builtin.Eq -> O.Eq0
      | Builtin.Neq -> O.Neq0
      | _ -> assert false
    in
    match l with
      | [_; a; b] | [a;b] ->
        let a = conv_rat_linexp ctx a in
        let b = conv_rat_linexp ctx b in
        rat_pred Linexp_rat.(a - b) op
      | _ -> conv_builtin ctx ~ty b l

  and conv_int_linexp ctx t : Linexp_int.t = match T.view t with
    | T.AppBuiltin (Builtin.Int z, []) -> Linexp_int.const z
    | T.AppBuiltin (Builtin.Sum, [_;a;b]) ->
      Linexp_int.(conv_int_linexp ctx a + conv_int_linexp ctx b)
    | T.AppBuiltin (Builtin.Difference, [_;a;b]) ->
      Linexp_int.(conv_int_linexp ctx a - conv_int_linexp ctx b)
    | T.AppBuiltin (Builtin.Product, [_;a;b]) ->
      begin match T.view a, T.view b with
        | T.AppBuiltin (Builtin.Int n,[]), _ ->
          Linexp_int.(n * conv_int_linexp ctx b)
        | _, T.AppBuiltin (Builtin.Int n,[]) ->
          Linexp_int.(n * conv_int_linexp ctx a)
        | _ -> Linexp_int.monomial1 (of_term ctx t)
      end
    | _ -> Linexp_int.monomial1 (of_term ctx t)

  and conv_rat_linexp ctx t : Linexp_rat.t = match T.view t with
    | T.AppBuiltin (Builtin.Rat z, []) -> Linexp_rat.const z
    | T.AppBuiltin (Builtin.Sum, [_;a;b]) ->
      Linexp_rat.(conv_rat_linexp ctx a + conv_rat_linexp ctx b)
    | T.AppBuiltin (Builtin.Difference, [_;a;b]) ->
      Linexp_rat.(conv_rat_linexp ctx a - conv_rat_linexp ctx b)
    | T.AppBuiltin (Builtin.Product, [_;a;b]) ->
      begin match T.view a, T.view b with
        | T.AppBuiltin (Builtin.Rat n,[]), _ ->
          Linexp_rat.(n * conv_rat_linexp ctx b)
        | _, T.AppBuiltin (Builtin.Rat n,[]) ->
          Linexp_rat.(n * conv_rat_linexp ctx a)
        | _ -> Linexp_rat.monomial1 (of_term ctx t)
      end
    | _ -> Linexp_rat.monomial1 (of_term ctx t)
end<|MERGE_RESOLUTION|>--- conflicted
+++ resolved
@@ -568,16 +568,10 @@
   let neq a b = app_builtin ~ty:bool Builtin.Neq [a;b]
   let and_ a = app_builtin ~ty:bool Builtin.And a
   let or_ a = app_builtin ~ty:bool Builtin.Or a
-<<<<<<< HEAD
   let equiv a b = app_builtin ~ty:bool Builtin.Equiv [a;b]
   let imply a b = app_builtin ~ty:bool Builtin.Imply [a;b]
+  let imply_l a b = List.fold_right imply a b
   let xor a b = app_builtin ~ty:bool Builtin.Xor [a;b]
-=======
-  let equiv a b = app_builtin ~ty:(ty_exn a) Builtin.Equiv [a;b]
-  let imply a b = app_builtin ~ty:(ty_exn a) Builtin.Imply [a;b]
-  let imply_l a b = List.fold_right imply a b
-  let xor a b = app_builtin ~ty:(ty_exn a) Builtin.Xor [a;b]
->>>>>>> b2779fd7
   let int_pred = int_pred
   let rat_pred = rat_pred
   let forall ~ty_var body = bind Binder.Forall ~ty:bool ~ty_var body
