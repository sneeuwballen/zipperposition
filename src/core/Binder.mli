
(* This file is free software, part of Logtk. See file "license" for more details. *)

(** {1 Binders}

<<<<<<< HEAD
  @since 1.0 *)
=======
    @since NEXT_RELEASE *)
>>>>>>> 3e6f724f

type t =
  | Exists
  | Forall
  | ForallTy
  | Lambda

include Interfaces.HASH with type t := t
include Interfaces.ORD with type t := t
include Interfaces.PRINT with type t := t

val exists : t
val forall : t
val lambda : t
val forall_ty : t

module TPTP : sig
  include Interfaces.PRINT with type t := t
end

module ZF : sig
  include Interfaces.PRINT with type t := t
end<|MERGE_RESOLUTION|>--- conflicted
+++ resolved
@@ -3,11 +3,7 @@
 
 (** {1 Binders}
 
-<<<<<<< HEAD
   @since 1.0 *)
-=======
-    @since NEXT_RELEASE *)
->>>>>>> 3e6f724f
 
 type t =
   | Exists
