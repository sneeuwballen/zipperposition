--- conflicted
+++ resolved
@@ -167,23 +167,15 @@
   let lhs = solidify @@ Lambda.whnf @@ Subst.FO.apply Subst.Renaming.none subst (lhs,scope) in 
   let rhs = solidify @@ Lambda.whnf @@ Subst.FO.apply Subst.Renaming.none subst (rhs,scope) in
   assert(Type.equal (Term.ty lhs) (Term.ty rhs));
-<<<<<<< HEAD
   let pref_lhs, lhs = T.open_fun lhs and  pref_rhs, rhs = T.open_fun rhs in
   let lhs,rhs,_ = eta_expand_otf ~subst:(US.of_subst subst) ~scope pref_lhs pref_rhs lhs rhs in
 
   try 
-=======
-
-  try
->>>>>>> 4ad20fa8
     let hd_l, args_l, n_l = 
       T.as_var_exn @@ T.head_term lhs, T.args lhs, List.length @@ T.args lhs in
     let hd_r, args_r, n_r = 
       T.as_var_exn @@ T.head_term rhs, T.args rhs, List.length @@ T.args rhs in
-<<<<<<< HEAD
-=======
     assert(not @@ HVar.equal Type.equal hd_l hd_r);
->>>>>>> 4ad20fa8
     
     let covered_l =
       CCList.flatten (List.mapi (fun i arg -> 
@@ -211,15 +203,9 @@
     let subst = Subst.FO.bind' subst (hd_l, scope) (subs_l,scope) in
     let subst = Subst.FO.bind' subst (hd_r, scope) (subs_r,scope) in
     US.of_subst subst
-<<<<<<< HEAD
   with Invalid_argument _ ->
     let err_msg = CCFormat.sprintf "@[%a@]=?=@[%a@] solved wrongly@." T.pp lhs T.pp rhs in
     invalid_arg err_msg
-=======
-  with Invalid_argument _ -> 
-    let msg = CCFormat.sprintf "error solving @[%a@]=@[%a@]" T.pp lhs T.pp rhs in
-    invalid_arg msg
->>>>>>> 4ad20fa8
 
 let solve_flex_flex_same ~subst ~counter ~scope lhs rhs =
   let lhs = solidify @@ Lambda.whnf @@ Subst.FO.apply Subst.Renaming.none subst (lhs,scope) in 
