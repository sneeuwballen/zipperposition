--- conflicted
+++ resolved
@@ -17,8 +17,8 @@
 
 module H = Hashtbl.Make(VarInt)
 module M = CCMap.Make(VarInt)
-module IntMap = Map.Make(struct type t = int 
-                                let compare : int -> int -> int = Pervasives.compare 
+module IntMap = Map.Make(struct type t = int
+                                let compare : int -> int -> int = Pervasives.compare
                          end)
 
 
@@ -219,21 +219,15 @@
 
 (** {2 Applying a substitution} *)
 
-<<<<<<< HEAD
-let[@inline] apply_aux ~sv subst ~f_rename t =
-  let rec aux (t,sc_t) depth =
-=======
-let apply_aux subst ~f_rename t =
-  let rec aux t sc_t : T.t =
->>>>>>> 892d87eb
+let apply_aux ~sv subst ~f_rename t =
+  let rec aux  t sc_t depth =
     match T.ty t with
       | T.NoType ->
         assert(T.equal T.tType t);
         t
       | T.HasType ty ->
-<<<<<<< HEAD
-        let ty' = aux (ty,sc_t) depth in
-        let res = 
+        let ty' = aux ty sc_t depth in
+        let res =
           begin match T.view t with
             | T.Const id ->
               (* regular constant *)
@@ -246,31 +240,30 @@
               else T.bvar ~ty:ty' i
             | T.Var v ->
               (* the most interesting cases!
-                switch depending on whether [t] is bound by [subst] or not *)
+                 switch depending on whether [t] is bound by [subst] or not *)
               begin match find_exn subst (v,sc_t) with
-                | term' ->
+                | (t',sc') ->
                   (* NOTE: if [t'] is not closed, we assume that it
-                    is always replaced in a context where variables
-                    are properly bound. Typically, that means only
-                    in rewriting. *)
+                     is always replaced in a context where variables
+                     are properly bound. Typically, that means only
+                     in rewriting. *)
                   (* also apply [subst] to [t'] *)
-                  let t',sc = term' in
-                  let shifted = if sv != -1 then T.DB.shift depth t' else t' in 
-                  aux (shifted, sc) depth
+                  let shifted = if sv != -1 then T.DB.shift depth t' else t' in
+                  aux shifted sc' depth
                 | exception Not_found ->
                   (* rename the variable using [f_rename] *)
                   let v' = f_rename (v,sc_t) ty' in
                   T.var v'
               end
             | T.Bind (s, varty, sub_t) ->
-              let varty' = aux (varty,sc_t) (depth+1) in
-              let sub_t' = aux (sub_t,sc_t) (depth+1) in
+              let varty' = aux varty sc_t (depth+1) in
+              let sub_t' = aux sub_t sc_t (depth+1) in
               let res = T.bind ~varty:varty' ~ty:ty' s sub_t' in
               (* Util.debugf 1 ("Before body: %a, after body: %a") *)
               (* (fun k -> k T.pp t T.pp res); res *)
               res
             | T.App (hd, l) ->
-              let hd' = aux (hd,sc_t) depth in
+              let hd' = aux hd sc_t depth in
               let l' = aux_list l sc_t depth in
               if T.equal ty ty' && T.equal hd hd' && T.same_l l l'
               then t
@@ -284,73 +277,17 @@
         res
   and aux_list l sc depth = match l with
     | [] -> []
-    | t::l' ->
-      aux (t,sc) depth :: aux_list l' sc depth
-=======
-        let ty' = aux ty sc_t in
-        begin match T.view t with
-          | T.Const id ->
-            (* regular constant *)
-            if T.equal ty ty'
-            then t
-            else T.const ~ty:ty' id
-          | T.DB i ->
-            if T.equal ty ty'
-            then t
-            else T.bvar ~ty:ty' i
-          | T.Var v ->
-            (* the most interesting cases!
-               switch depending on whether [t] is bound by [subst] or not *)
-            begin match find_exn subst (v,sc_t) with
-              | (t',sc') ->
-                (* NOTE: if [t'] is not closed, we assume that it
-                   is always replaced in a context where variables
-                   are properly bound. Typically, that means only
-                   in rewriting. *)
-                (* also apply [subst] to [t'] *)
-                aux t' sc'
-              | exception Not_found ->
-                (* rename the variable using [f_rename] *)
-                let v' = f_rename (v,sc_t) ty' in
-                T.var v'
-            end
-          | T.Bind (s, varty, sub_t) ->
-            let varty' = aux varty sc_t in
-            let sub_t' = aux sub_t sc_t in
-            T.bind ~varty:varty' ~ty:ty' s sub_t'
-          | T.App (hd, l) ->
-            let hd' = aux hd sc_t in
-            let l' = aux_list l sc_t in
-            if T.equal ty ty' && T.equal hd hd' && T.same_l l l'
-            then t
-            else T.app ~ty:ty' hd' l'
-          | T.AppBuiltin (s, l) ->
-            let l' = aux_list l sc_t in
-            if T.equal ty ty' && T.same_l l l'
-            then t
-            else T.app_builtin ~ty:ty' s l'
-        end
-  and aux_list l sc = match l with
-    | [] -> []
-    | [t1] -> [aux t1 sc]
+    | [t1] -> [aux t1 sc depth]
     | t1::t2::l' ->
-      aux t1 sc :: aux t2 sc :: aux_list l' sc
->>>>>>> 892d87eb
+      aux t1 sc depth :: aux t2 sc depth :: aux_list l' sc depth
   in
   aux t sv
 
 (* Apply substitution to a term and rename variables not bound by [subst]*)
-<<<<<<< HEAD
-let apply ?(shift_vars=(-1)) renaming subst t =
-  if is_empty subst && Renaming.is_none renaming then fst t
-  else (
-    apply_aux ~sv:shift_vars subst ~f_rename:(Renaming.rename_with_type renaming) t
-=======
-let apply renaming subst (t,sc) =
+let apply ?(shift_vars=(-1)) renaming subst (t,sc) =
   if is_empty subst && Renaming.is_none renaming then t
   else (
-    apply_aux subst ~f_rename:(Renaming.rename_with_type renaming) t sc
->>>>>>> 892d87eb
+    apply_aux ~sv:shift_vars subst ~f_rename:(Renaming.rename_with_type renaming) t sc
   )
 
 (** {2 Specializations} *)
@@ -430,11 +367,11 @@
     List.map (fun t -> apply ~shift_vars renaming subst (t,sc)) l
 
 
-  let compose ~scope s1 s2 = 
+  let compose ~scope s1 s2 =
     (* Format.printf "Composing: @[ %a = %a @]\n" pp s1 pp s2; *)
     let subs_l1 = to_list s1 in
     let subs_as_map =
-    (List.map (fun ((v,sc_v), (t,sc_t)) -> 
+    (List.map (fun ((v,sc_v), (t,sc_t)) ->
       ((v,sc_v), (( (Lambda.snf (apply Renaming.none s2 (Term.of_term_unsafe t,sc_t))) : term :> T.t), scope)))
     subs_l1) @ (to_list s2) in
     (of_list subs_as_map)
@@ -450,7 +387,7 @@
 
 
   let map f s = map (fun t -> (f (Term.of_term_unsafe t) : term :> T.t)) s
-  
+
   let filter f s =
     filter
       (fun (v,sc_v) (t,sc_t) ->
@@ -461,24 +398,24 @@
 
 
   let iter f s =
-    iter (fun (v, sc_v) (t,sc_t) -> 
+    iter (fun (v, sc_v) (t,sc_t) ->
       let v = HVar.update_ty ~f:Type.of_term_unsafe v in
       let t = Term.of_term_unsafe t in
       f (v, sc_v) (t, sc_t)
-    ) s 
+    ) s
 
   let unleak_variables subs =
    let subs_l = to_list subs in
-   let unleaked_l, new_sk = List.fold_right 
+   let unleaked_l, new_sk = List.fold_right
     (fun ((v,sc_v), (t,sc_t)) (l, sk_map) ->
-      let t = Term.of_term_unsafe t in  
-      Util.debugf 1 " unleaking in unleak_vars : %a" (fun k -> k Term.pp t); 
+      let t = Term.of_term_unsafe t in
+      Util.debugf 1 " unleaking in unleak_vars : %a" (fun k -> k Term.pp t);
       let t', sk_map = Term.DB.skolemize_loosely_bound ~already_sk:sk_map t in
-      let v' = (HVar.update_ty ~f:Type.of_term_unsafe v,sc_v) in  
+      let v' = (HVar.update_ty ~f:Type.of_term_unsafe v,sc_v) in
           (v', (t',sc_t))::l, sk_map) subs_l ([],Term.IntMap.empty) in
    of_list' unleaked_l, List.map snd (Term.IntMap.bindings new_sk)
 
-   
+
 end
 
 (** {2 Projections for proofs} *)
