--- conflicted
+++ resolved
@@ -135,14 +135,8 @@
   (* type of the symbol: quantify over type vars, apply to vars' types *)
   let ty_var = T.Subst.eval subst (Var.ty var) in
   let ty = ty_forall_l tyvars (T.Ty.fun_ (List.map Var.ty vars) ty_var) in
-<<<<<<< HEAD
-  let prefix = "sk_" ^ Var.to_string var in
+  let prefix = "sk_" ^ Var.to_string var ^ "_" in
   let f = fresh_skolem_prefix ~ctx ~ty prefix in
-=======
-  let prefix = "sk_" ^ Var.to_string var ^ "_" in
-  let vars_count = List.length vars in
-  let f = fresh_skolem_prefix ~ctx ~ty ~vars_count prefix in
->>>>>>> 440dc48c
   let skolem_t = T.app ~ty:T.Ty.prop (T.const ~ty f) (tyvars_t @ vars_t) in
   T.Subst.eval subst skolem_t
 
