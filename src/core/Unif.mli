
(* This file is free software, part of Logtk. See file "license" for more details. *)

(** {1 Unification and Matching} *)

type unif_subst = Unif_subst.t
type subst = Subst.t
type term = InnerTerm.t
type ty = InnerTerm.t
type 'a sequence = ('a -> unit) -> unit

exception Fail
(** Raised when a unification/matching attempt fails *)

<<<<<<< HEAD
val disable_pattern_unif : bool ref
=======
val _allow_pattern_unif : bool ref
>>>>>>> 68a666e9

val occurs_check : depth:int -> subst ->
  InnerTerm.t HVar.t Scoped.t -> InnerTerm.t Scoped.t -> bool

(** Generic unification over two arrays (of the same size, or the first
    one must be smaller or equal) *)
val unif_array_com :
  ?size:[`Same | `Smaller] ->
  'subst ->
  op:('subst -> 'a Scoped.t -> 'a Scoped.t -> 'subst Iter.t) ->
  'a array Scoped.t ->
  'a array Scoped.t ->
  'subst Iter.t

(** Generic unification over two lists (of the same size) *)
val unif_list :
  'subst ->
  op:('subst -> 'a Scoped.t -> 'a Scoped.t -> 'subst Iter.t) ->
  'a list Scoped.t ->
  'a list Scoped.t ->
  'subst Iter.t

(** Generic unification over two lists (of the same size or smaller) *)
val unif_list_com :
  ?size:[`Same | `Smaller] ->
  'subst ->
  op:('subst -> 'a Scoped.t -> 'a Scoped.t -> 'subst Iter.t) ->
  'a list Scoped.t ->
  'a list Scoped.t ->
  'subst Iter.t

val pair_lists_right : term -> term list -> term -> term list -> term list * term list
(** in HO, we have [f1 l1] and [f2 l2], where application is left-associative.
    we need to unify from the right (the outermost application is on
    the right) so this returns pairs to unify (including heads). *)

val pair_lists_left : term list -> term -> term list -> term -> term list * term list
(** in HO, we have [l1 -> ret1] and [l2 -> ret2], where [->] is right-associative.
    we need to unify from the left,
    so this returns pairs to unify (including return types). *)

(** {2 Signatures} *)

module type S = Unif_intf.S

(** {2 Base (scoped terms)} *)

module Inner : S with type term = InnerTerm.t and type ty = InnerTerm.t
(** To be used only on terms without {!InnerTerm.Multiset} constructor *)

(** {2 Specializations} *)

module Ty : sig
  include S with type term = Type.t and type ty = Type.t

  val type_is_unifiable : term -> bool
  (** Can we (syntactically) unify terms of this type? *)
end

module FO : sig
  include S with type term = Term.t and type ty = Type.t

  val bind_or_update : ?check:bool -> subst -> ty HVar.t Scoped.t -> term Scoped.t -> subst

  val anti_unify : ?cut:int -> term -> term -> (term * term) list option
  (** anti-unification of the two terms, returning disagreement pairs
      @param cut if [cut=n], then the returned list will have length
      at most [n] (if it's too long then [None] is returned) *)

  val pair_lists : term -> term list -> term -> term list -> term list * term list
end<|MERGE_RESOLUTION|>--- conflicted
+++ resolved
@@ -12,11 +12,7 @@
 exception Fail
 (** Raised when a unification/matching attempt fails *)
 
-<<<<<<< HEAD
-val disable_pattern_unif : bool ref
-=======
 val _allow_pattern_unif : bool ref
->>>>>>> 68a666e9
 
 val occurs_check : depth:int -> subst ->
   InnerTerm.t HVar.t Scoped.t -> InnerTerm.t Scoped.t -> bool
