--- conflicted
+++ resolved
@@ -222,7 +222,6 @@
                   let all_oracles = 
                     P.pb_oracle (body_lhs, unifscope) (body_rhs, unifscope) flag subst unifscope in
 
-<<<<<<< HEAD
                   OSeq.map (fun sub_flag_opt ->
                       match sub_flag_opt with 
                       | None -> 
@@ -238,24 +237,6 @@
                   |> OSeq.merge
                   |> OSeq.interleave args_unif
                   (* |> delay *)
-=======
-                  let oracle_unifs = 
-                    OSeq.map (fun sub_flag_opt ->
-                        match sub_flag_opt with 
-                        | None -> OSeq.return None
-                        | Some (sub', flag') ->
-                          try
-                            let subst' = Subst.merge subst sub' in
-                            incr bind_cnt;
-                            delay (fun () -> aux subst' ((lhs,rhs,flag') :: rest) ())
-                          with Subst.InconsistentBinding _ ->
-                            OSeq.empty) all_oracles
-                    |> P.oracle_composer in
-
-                  let interleaved = OSeq.interleave oracle_unifs args_unif in
-
-                  if !bind_cnt = 0 && root then (OSeq.cons None interleaved) else interleaved
->>>>>>> b002e2d1
               with Unif.Fail -> OSeq.empty) in
     aux ~root:true subst problem
 
