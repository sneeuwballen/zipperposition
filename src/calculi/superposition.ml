
(*
Zipperposition: a functional superposition prover for prototyping
Copyright (c) 2013, Simon Cruanes
All rights reserved.

Redistribution and use in source and binary forms, with or without
modification, are permitted provided that the following conditions are met:

Redistributions of source code must retain the above copyright notice, this
list of conditions and the following disclaimer.  Redistributions in binary
form must reproduce the above copyright notice, this list of conditions and the
following disclaimer in the documentation and/or other materials provided with
the distribution.

THIS SOFTWARE IS PROVIDED BY THE COPYRIGHT HOLDERS AND CONTRIBUTORS "AS IS" AND
ANY EXPRESS OR IMPLIED WARRANTIES, INCLUDING, BUT NOT LIMITED TO, THE IMPLIED
WARRANTIES OF MERCHANTABILITY AND FITNESS FOR A PARTICULAR PURPOSE ARE
DISCLAIMED. IN NO EVENT SHALL THE COPYRIGHT HOLDER OR CONTRIBUTORS BE LIABLE
FOR ANY DIRECT, INDIRECT, INCIDENTAL, SPECIAL, EXEMPLARY, OR CONSEQUENTIAL
DAMAGES (INCLUDING, BUT NOT LIMITED TO, PROCUREMENT OF SUBSTITUTE GOODS OR
SERVICES; LOSS OF USE, DATA, OR PROFITS; OR BUSINESS INTERRUPTION) HOWEVER
CAUSED AND ON ANY THEORY OF LIABILITY, WHETHER IN CONTRACT, STRICT LIABILITY,
OR TORT (INCLUDING NEGLIGENCE OR OTHERWISE) ARISING IN ANY WAY OUT OF THE USE
OF THIS SOFTWARE, EVEN IF ADVISED OF THE POSSIBILITY OF SUCH DAMAGE.
*)

open Logtk

module BV = CCBV
module T = FOTerm
module F = Formula.FO
module PF = PFormula
module O = Ordering
module S = Substs
module Lit = Literal
module Lits = Literals
module Comp = Comparison

type scope = Substs.scope

let section =
  Logtk.Util.Section.make ~parent:Const.section "sup"

module type S = sig
  module Env : Env.S
  module C : module type of Env.C with type t = Env.C.t
  module PS : module type of Env.ProofState

  (** {6 Term Indices} *)

  val idx_sup_into : unit -> PS.TermIndex.t    (** index for superposition into the set *)
  val idx_sup_from : unit -> PS.TermIndex.t    (** index for superposition from the set *)
  val idx_back_demod : unit -> PS.TermIndex.t  (** index for backward demodulation/simplifications *)
  val idx_fv : unit -> PS.SubsumptionIndex.t   (** index for subsumption *)
  val idx_simpl : unit -> PS.UnitIndex.t       (** index for forward simplifications *)

  (** {6 Inference Rules} *)

  val infer_active: Env.binary_inf_rule
    (** superposition where given clause is active *)

  val infer_passive: Env.binary_inf_rule
    (** superposition where given clause is passive *)

  val infer_equality_resolution: Env.unary_inf_rule

  val infer_equality_factoring: Env.unary_inf_rule

  val infer_split : Env.unary_inf_rule
    (** hyper-splitting *)

  (* TODO branch rewriting? *)

  (** {6 Simplifications rules} *)

  val is_tautology : C.t -> bool
    (** Check whether the clause is a (syntactic) tautology, ie whether
        it contains true or "A" and "not A" *)

  val is_semantic_tautology : C.t -> bool
    (** semantic tautology deletion, using a congruence closure algorithm
        to see if negative literals imply some positive Literal.t *)

  val handle_distinct_constants : Literal.t -> Literal.t
    (** Decide on "quoted" "symbols" (which are all distinct) *)

  val basic_simplify : C.t -> C.t
    (** basic simplifications (remove duplicate literals, trivial literals,
        destructive equality resolution...) *)

  val demodulate : C.t -> C.t
    (** rewrite clause using orientable unit equations *)

  val backward_demodulate : C.CSet.t -> C.t -> C.CSet.t
    (** backward version of demodulation: add to the set active clauses that
        can potentially be rewritten by the given clause *)

  val positive_simplify_reflect : C.t -> C.t
  val negative_simplify_reflect : C.t -> C.t

  val subsumes : Literal.t array -> Literal.t array -> bool
    (** subsumes c1 c2 iff c1 subsumes c2 *)

  val subsumes_with : Literal.t array -> Substs.scope ->
                      Literal.t array -> Substs.scope ->
                      Substs.FO.t option
    (** returns subsuming subst if the first clause subsumes the second one *)

  val eq_subsumes : Literal.t array -> Literal.t array -> bool
    (** equality subsumption *)

  val subsumed_by_active_set : C.t -> bool
    (** check whether the clause is subsumed by any clause in the set *)

  val subsumed_in_active_set : C.t -> C.CSet.t
    (** list of clauses in the active set that are subsumed by the clause *)

  val contextual_literal_cutting : C.t -> C.t
    (** contexual Literal.t cutting of the given clause by the active set  *)

  val condensation : C.t -> C.t
    (** condensation *)

  (** {6 Registration} *)

  val register : unit -> unit
  (** Register rules in the environment *)
end

(* statistics *)
let stat_basic_simplify_calls = Util.mk_stat "basic_simplify calls"
let stat_basic_simplify = Util.mk_stat "basic_simplify"
let stat_superposition_call = Util.mk_stat "superposition calls"
let stat_equality_resolution_call = Util.mk_stat "equality_resolution calls"
let stat_equality_factoring_call = Util.mk_stat "equality_factoring calls"
let stat_subsumption_call = Util.mk_stat "subsumption calls"
let stat_eq_subsumption_call = Util.mk_stat "equality subsumption calls"
let stat_subsumed_in_active_set_call = Util.mk_stat "subsumed_in_active_set calls"
let stat_subsumed_by_active_set_call = Util.mk_stat "subsumed_by_active_set calls"
let stat_clauses_subsumed = Util.mk_stat "clauses subsumed"
let stat_demodulate_call = Util.mk_stat "demodulate calls"
let stat_demodulate_step = Util.mk_stat "demodulate steps"
let stat_splits = Util.mk_stat "splits"
let stat_semantic_tautology = Util.mk_stat "semantic_tautologies"
let stat_condensation = Util.mk_stat "condensation"
let stat_clc = Util.mk_stat "clc"

let prof_demodulate = Util.mk_profiler "demodulate"
let prof_back_demodulate = Util.mk_profiler "backward_demodulate"
let prof_pos_simplify_reflect = Util.mk_profiler "simplify_reflect+"
let prof_neg_simplify_reflect = Util.mk_profiler "simplify_reflect-"
let prof_clc = Util.mk_profiler "contextual_literal_cutting"
let prof_semantic_tautology = Util.mk_profiler "semantic_tautology"
let prof_condensation = Util.mk_profiler "condensation"
let prof_basic_simplify = Util.mk_profiler "basic_simplify"
let prof_subsumption = Util.mk_profiler "subsumption"
let prof_eq_subsumption = Util.mk_profiler "equality_subsumption"
let prof_subsumption_set = Util.mk_profiler "forward_subsumption"
let prof_subsumption_in_set = Util.mk_profiler "backward_subsumption"
let prof_infer_active = Util.mk_profiler "infer_active"
let prof_infer_passive = Util.mk_profiler "infer_passive"
let prof_infer_equality_resolution = Util.mk_profiler "infer_equality_resolution"
let prof_infer_equality_factoring = Util.mk_profiler "infer_equality_factoring"
let prof_split = Util.mk_profiler "infer_split"

let _enable_semantic_tauto = ref false
let _use_simultaneous_sup = ref true
let _dot_sup_into = ref None
let _dot_sup_from = ref None

module Make(Env : Env.S) : S with module Env = Env = struct
  module Env = Env
  module Ctx = Env.Ctx
  module C = Env.C
  module PS = Env.ProofState
  module I = PS.TermIndex
  module TermIndex = PS.TermIndex
  module SubsumIdx = PS.SubsumptionIndex
  module UnitIdx = PS.UnitIndex

  (** {6 Index Management} *)

  let _idx_sup_into = ref (TermIndex.empty ())
  let _idx_sup_from = ref (TermIndex.empty ())
  let _idx_back_demod = ref (TermIndex.empty ())
  let _idx_fv = ref (SubsumIdx.empty ())
  let _idx_simpl = ref (UnitIdx.empty ())

  let idx_sup_into () = !_idx_sup_into
  let idx_sup_from () = !_idx_sup_from
  let idx_back_demod () = !_idx_back_demod
  let idx_fv () = !_idx_fv
  let idx_simpl () = !_idx_simpl

  (* apply operation [f] to some parts of the clause [c] just added/removed
   * from the active set *)
  let _update_active f c =
    let ord = Ctx.ord () in
    (* index subterms that can be rewritten by superposition *)
    _idx_sup_into := Lits.fold_terms ~vars:false ~ord ~which:`Max ~subterms:true
      ~eligible:(C.Eligible.res c) (C.lits c) !_idx_sup_into
      (fun tree t pos ->
        assert (not(T.is_var t));
        let with_pos = C.WithPos.({term=t; pos; clause=c;}) in
        f tree t with_pos);
    (* index terms that can rewrite into other clauses *)
    _idx_sup_from := Lits.fold_eqn ~ord ~both:true ~sign:true
      ~eligible:(C.Eligible.param c) (C.lits c) !_idx_sup_from
      (fun tree l r sign pos ->
        assert sign;
        let with_pos = C.WithPos.({term=l; pos; clause=c;}) in
        f tree l with_pos);
    (* terms that can be demodulated: all subterms (but vars) *)
    _idx_back_demod := Lits.fold_terms ~vars:false ~ord ~subterms:true ~which:`All
      ~eligible:C.Eligible.always (C.lits c) !_idx_back_demod
      (fun tree t pos ->
        let with_pos = C.WithPos.( {term=t; pos; clause=c} ) in
        f tree t with_pos);
    Signal.ContinueListening

  (* update simpl. index using the clause [c] just added or removed to
   * the simplification set *)
  let _update_simpl f c =
    let ord = Ctx.ord () in
    let idx = !_idx_simpl in
    let idx' = match C.lits c with
      | [| Lit.Equation (l,r,true) |] ->
          begin match Ordering.compare ord l r with
          | Comparison.Gt ->
            f idx (l,r,true,c)
          | Comparison.Lt ->
            f idx (r,l,true,c)
          | Comparison.Incomparable ->
            let idx = f idx (l,r,true,c) in
            f idx (r,l,true,c)
          | Comparison.Eq -> idx  (* no modif *)
          end
      | [| Lit.Equation (l,r,false) |] ->
        f idx (l,r,false,c)
      | [| Lit.Prop (p, sign) |] ->
        f idx (p,T.TPTP.true_,sign,c)
      | _ -> idx
    in
    _idx_simpl := idx';
    Signal.ContinueListening

  let () =
    Signal.on PS.ActiveSet.on_add_clause
      (fun c ->
        _idx_fv := SubsumIdx.add !_idx_fv c;
        _update_active TermIndex.add c);
    Signal.on PS.ActiveSet.on_remove_clause
      (fun c ->
        _idx_fv := SubsumIdx.remove !_idx_fv c;
        _update_active TermIndex.remove c);
    Signal.on PS.SimplSet.on_add_clause
      (_update_simpl UnitIdx.add);
    Signal.on PS.SimplSet.on_remove_clause
      (_update_simpl UnitIdx.remove);
    ()

  (** {6 Inference Rules} *)

  (* all the information needed for a superposition inference *)
  module SupInfo = struct
    type t = {
      active : C.t;
      active_pos : Position.t;  (* position of [s] *)
      scope_active : scope;
      s : T.t;    (* lhs of rule *)
      t : T.t;    (* rhs of rule *)
      passive : C.t;
      passive_pos : Position.t;  (* position of [u_p] *)
      passive_lit : Lit.t;
      scope_passive : scope;
      u_p : T.t;  (* rewritten subterm *)
      subst : S.t;
    }
  end

  exception ExitSuperposition of string

  (* Helper that does one or zero superposition inference, with all
     the given parameters. Clauses have a scope. *)
  let do_classic_superposition info acc =
    let ord = Ctx.ord () in
    let open SupInfo in
    let module P = Position in
    Util.incr_stat stat_superposition_call;
    let sc_a = info.scope_active in
    let sc_p = info.scope_passive in
    Util.debug ~section 3
      ("sup\n  %a[%d] s=%a t=%a \n  %a[%d] passive_lit=%a p=%a\n  subst=%a")
                  C.pp info.active sc_a T.pp info.s T.pp info.t
                  C.pp info.passive sc_p Lit.pp info.passive_lit
                  Position.pp info.passive_pos S.pp info.subst;
    assert (ScopedTerm.DB.closed (info.s:>ScopedTerm.t));
    assert (ScopedTerm.DB.closed (info.u_p:T.t:>ScopedTerm.t));
    let active_idx = Lits.Pos.idx info.active_pos in
    let passive_idx, passive_lit_pos = Lits.Pos.cut info.passive_pos in
    try
      let renaming = S.Renaming.create () in
      let subst = info.subst in
      let t' = S.FO.apply ~renaming subst info.t sc_a in
      begin match info.passive_lit, info.passive_pos with
        | Lit.Prop (_, true), P.Arg(_, P.Left P.Stop) ->
            if T.eq t' T.TPTP.true_
              then raise (ExitSuperposition "will yield a bool tautology")
        | Lit.Equation (_, v, true), P.Arg(_, P.Left P.Stop)
        | Lit.Equation (v, _, true), P.Arg(_, P.Right P.Stop) ->
            (* are we in the specific, but no that rare, case where we
               rewrite s=t using s=t (into a tautology t=t)? *)
            let v' = S.FO.apply ~renaming subst v sc_p in
            if T.eq t' v'
              then raise (ExitSuperposition "will yield a tautology");
        | _ -> ()
      end;
      let passive_lit' = Lit.apply_subst ~renaming subst info.passive_lit sc_p in
      if (
        O.compare ord (S.FO.apply ~renaming info.subst info.s sc_a) t' = Comp.Lt ||
        not (Lit.Pos.is_max_term ~ord passive_lit' passive_lit_pos) ||
        not (BV.get (C.eligible_res info.passive sc_p subst) passive_idx) ||
        not (C.is_eligible_param info.active sc_a subst ~idx:active_idx)
      ) then raise (ExitSuperposition "bad ordering conditions");
      (* ordering constraints are ok *)
      let lits_a = CCArray.except_idx (C.lits info.active) active_idx in
      let lits_p = CCArray.except_idx (C.lits info.passive) passive_idx in
      (* replace s\sigma by t\sigma in u|_p\sigma *)
      let new_passive_lit = Lit.Pos.replace passive_lit'
        ~at:passive_lit_pos ~by:t' in
      (* apply substitution to other literals *)
      let new_lits =
        new_passive_lit ::
        Lit.apply_subst_list ~renaming subst lits_a sc_a @
        Lit.apply_subst_list ~renaming subst lits_p sc_p
      in
      let rule = if Lit.sign passive_lit' then "sup+" else "sup-" in
      let proof c = Proof.mk_c_inference
        ~info:[S.to_string subst] ~rule
        c [C.proof info.active; C.proof info.passive] in
      let parents = [info.active; info.passive] in
      let new_clause = C.create ~parents new_lits proof in
      Util.debug ~section 3 "... ok, conclusion %a" C.pp new_clause;
      new_clause :: acc
    with ExitSuperposition reason ->
      Util.debug ~section 3 "... cancel, %s" reason;
      acc

  (* simultaneous superposition: when rewriting D with C \lor s=t,
      replace s with t everywhere in D rather than at one place. *)
  let do_simultaneous_superposition info acc =
    let ord = Ctx.ord () in
    let open SupInfo in
    let module P = Position in
    Util.incr_stat stat_superposition_call;
    let sc_a = info.scope_active in
    let sc_p = info.scope_passive in
    Util.debug ~section 3 ("simultaneous sup\n  %a[%d] s=%a t=%a \n  %a[%d] passive_lit=%a p=%a\n  subst=%a")
                  C.pp info.active sc_a T.pp info.s T.pp info.t
                  C.pp info.passive sc_p Lit.pp info.passive_lit
                  Position.pp info.passive_pos S.pp info.subst;
    assert (ScopedTerm.DB.closed (info.s:>ScopedTerm.t));
    assert (ScopedTerm.DB.closed (info.u_p:T.t:>ScopedTerm.t));
    assert (not(T.is_var info.u_p));
    let active_idx = Lits.Pos.idx info.active_pos in
    let passive_idx, passive_lit_pos = Lits.Pos.cut info.passive_pos in
    try
      let renaming = S.Renaming.create () in
      let subst = info.subst in
      let t' = S.FO.apply ~renaming subst info.t sc_a in
      begin match info.passive_lit, info.passive_pos with
        | Lit.Prop (_, true), P.Arg(_, P.Left P.Stop) ->
            if T.eq t' T.TPTP.true_
              then raise (ExitSuperposition "will yield a bool tautology")
        | Lit.Equation (_, v, true), P.Arg(_, P.Left P.Stop)
        | Lit.Equation (v, _, true), P.Arg(_, P.Right P.Stop) ->
            (* are we in the specific, but no that rare, case where we
               rewrite s=t using s=t (into a tautology t=t)? *)
            let v' = S.FO.apply ~renaming subst v sc_p in
            if T.eq t' v'
              then raise (ExitSuperposition "will yield a tautology");
        | _ -> ()
      end;
      let passive_lit' = Lit.apply_subst_no_simp ~renaming subst info.passive_lit sc_p in
      if (
        O.compare ord (S.FO.apply ~renaming info.subst info.s sc_a) t' = Comp.Lt ||
        not (Lit.Pos.is_max_term ~ord passive_lit' passive_lit_pos) ||
        not (BV.get (C.eligible_res info.passive sc_p subst) passive_idx) ||
        not (C.is_eligible_param info.active sc_a subst ~idx:active_idx)
      ) then raise (ExitSuperposition "bad ordering conditions");
      (* ordering constraints are ok, build new active lits (excepted s=t) *)
      let lits_a = CCArray.except_idx (C.lits info.active) active_idx in
      let lits_a = Lit.apply_subst_list ~renaming subst lits_a sc_a in
      (* build passive literals and replace u|p\sigma with t\sigma *)
      let u' = S.FO.apply ~renaming subst info.u_p sc_p in
      let lits_p = Array.to_list (C.lits info.passive) in
      let lits_p = Lit.apply_subst_list ~renaming subst lits_p sc_p in
      let lits_p = List.map (Lit.map (fun t-> T.replace t ~old:u' ~by:t')) lits_p in
      (* build clause *)
      let new_lits = lits_a @ lits_p in
      let rule = if Lit.sign passive_lit' then "s_sup+" else "s_sup-" in
      let proof c = Proof.mk_c_inference
        ~info:[S.to_string subst] ~rule
        c [C.proof info.active; C.proof info.passive] in
      let parents = [info.active; info.passive] in
      let new_clause = C.create ~parents new_lits proof in
      Util.debug ~section 3 "... ok, conclusion %a" C.pp new_clause;
      new_clause :: acc
    with ExitSuperposition reason ->
      Util.debug ~section 3 "... cancel, %s" reason;
      acc

  (* choose between regular and simultaneous superposition *)
  let do_superposition info acc=
    if !_use_simultaneous_sup
      then do_simultaneous_superposition info acc
      else do_classic_superposition info acc

  let infer_active clause =
    Util.enter_prof prof_infer_active;
    (* no literal can be eligible for paramodulation if some are selected.
       This checks if inferences with i-th literal are needed? *)
    let eligible = C.Eligible.param clause in
    (* do the inferences where clause is active; for this,
       we try to rewrite conditionally other clauses using
       non-minimal sides of every positive literal *)
    let new_clauses = Lits.fold_eqn ~sign:true ~ord:(Ctx.ord ())
      ~both:true ~eligible (C.lits clause) []
      (fun acc s t _ s_pos ->
        (* rewrite clauses using s *)
        I.retrieve_unifiables !_idx_sup_into 1 s 0 acc
          (fun acc u_p with_pos subst ->
            (* rewrite u_p with s *)
            let passive = with_pos.C.WithPos.clause in
            let passive_pos = with_pos.C.WithPos.pos in
            let passive_lit, _ = Lits.Pos.lit_at (C.lits passive) passive_pos in
            let info = SupInfo.( {
              s; t; active=clause; active_pos=s_pos; scope_active=0;
              u_p; passive; passive_lit; passive_pos; scope_passive=1; subst;
            }) in
            do_superposition info acc))
    in
    Util.exit_prof prof_infer_active;
    new_clauses

  let infer_passive clause =
    Util.enter_prof prof_infer_passive;
    (* perform inference on this lit? *)
    let eligible = C.Eligible.(res clause) in
    (* do the inferences in which clause is passive (rewritten),
       so we consider both negative and positive literals *)
    let new_clauses = Lits.fold_terms ~vars:false ~subterms:true ~ord:(Ctx.ord ())
      ~which:`All ~eligible (C.lits clause) []
      (fun acc u_p passive_pos ->
        let passive_lit, _ = Lits.Pos.lit_at (C.lits clause) passive_pos in
        assert (not (T.is_var u_p));
        (* all terms that occur in an equation in the active_set
           and that are potentially unifiable with u_p (u at position p) *)
        I.retrieve_unifiables !_idx_sup_from 1 u_p 0 acc
          (fun acc s with_pos subst ->
            let active = with_pos.C.WithPos.clause in
            let s_pos = with_pos.C.WithPos.pos in
            match Lits.View.get_eqn (C.lits active) s_pos with
            | Some (s, t, true) ->
              let info = SupInfo.({
                s; t; active; active_pos=s_pos; scope_active=1; subst;
                u_p; passive=clause; passive_lit; passive_pos; scope_passive=0;
              }) in
              do_superposition info acc
            | _ -> acc
          ))
    in
    Util.exit_prof prof_infer_passive;
    new_clauses

  let infer_equality_resolution clause =
    Util.enter_prof prof_infer_equality_resolution;
    let eligible = C.Eligible.always in
    (* iterate on those literals *)
    let new_clauses = Lits.fold_eqn ~sign:false ~ord:(Ctx.ord ())
      ~both:false ~eligible (C.lits clause) []
      (fun acc l r sign l_pos ->
        assert (not sign);
        let pos = Lits.Pos.idx l_pos in
        try
          let subst = Unif.FO.unification l 0 r 0 in
          if BV.get (C.eligible_res clause 0 subst) pos
            (* subst(lit) is maximal, we can do the inference *)
            then (
              Util.incr_stat stat_equality_resolution_call;
              let renaming = Ctx.renaming_clear () in
              let proof c = Proof.mk_c_inference
                ~info:[S.to_string subst] ~rule:"eq_res" c [C.proof clause] in
              let new_lits = CCArray.except_idx (C.lits clause) pos in
              let new_lits = Lit.apply_subst_list ~renaming subst new_lits 0 in
              let new_clause = C.create ~parents:[clause] new_lits proof in
              Util.debug ~section 3 "equality resolution on %a yields %a"
                C.pp clause C.pp new_clause;
              new_clause::acc
            ) else
              acc
          with Unif.Fail ->
            acc  (* l and r not unifiable, try next *)
      )
    in
    Util.exit_prof prof_infer_equality_resolution;
    new_clauses

  module EqFactInfo = struct
    type t = {
      clause : C.t;
      active_idx : int;
      s : T.t;
      t : T.t;
      u : T.t;
      v : T.t;
      subst : S.t;
      scope : int;
    }
  end

  (* do the inference between given positions, if ordering conditions are respected *)
  let do_eq_factoring info acc =
    let open EqFactInfo in
    let ord = Ctx.ord () in
    let s = info.s and t = info.t and v = info.v in
    let subst = info.subst in
    (* check whether subst(lit) is maximal, and not (subst(s) < subst(t)) *)
    let renaming = S.Renaming.create () in
    if O.compare ord (S.FO.apply ~renaming subst s info.scope)
                     (S.FO.apply ~renaming subst t info.scope) <> Comp.Lt
    &&
    C.is_eligible_param info.clause info.scope subst ~idx:info.active_idx
      then (
        Util.incr_stat stat_equality_factoring_call;
        let proof c = Proof.mk_c_inference
          ~info:[S.to_string subst] ~rule:"eq_fact" c [C.proof info.clause]
        (* new_lits: literals of the new clause. remove active literal
           and replace it by a t!=v one, and apply subst *)
        and new_lits = CCArray.except_idx (C.lits info.clause) info.active_idx in
        let new_lits = Lit.apply_subst_list ~renaming subst new_lits info.scope in
        let lit' = Lit.mk_neq
          (S.FO.apply ~renaming subst t info.scope)
          (S.FO.apply ~renaming subst v info.scope)
        in
        let new_lits = lit' :: new_lits in
        let new_clause = C.create ~parents:[info.clause] new_lits proof in
        Util.debug ~section 3 "equality factoring on %a yields %a"
          C.pp info.clause C.pp new_clause;
        new_clause :: acc
      ) else
        acc

  let infer_equality_factoring clause =
    Util.enter_prof prof_infer_equality_factoring;
    let eligible = C.Eligible.(filter Lit.is_eq) in
    (* find root terms that are unifiable with s and are not in the
       literal at s_pos. Calls [k] with a position and substitution *)
    let find_unifiable_lits idx s s_pos k =
      Array.iteri
        (fun i lit ->
          match lit with
          | _ when i = idx -> () (* same index *)
          | Lit.Prop (p, true) ->
            (* positive proposition *)
            begin try
              let subst = Unif.FO.unification s 0 p 0 in
              k (p, T.TPTP.true_, subst)
            with Unif.Fail -> ()
            end
          | Lit.Equation (u, v, true) ->
            (* positive equation *)
            begin try
              let subst = Unif.FO.unification s 0 u 0 in
              k (u, v, subst)
            with Unif.Fail -> ()
            end;
            begin try
              let subst = Unif.FO.unification s 0 v 0 in
              k (v, u, subst)
            with Unif.Fail -> ()
            end;
          | _ -> () (* ignore other literals *)
        ) (C.lits clause)
    in
    (* try to do inferences with each positive literal *)
    let new_clauses = Lits.fold_eqn ~sign:true ~ord:(Ctx.ord ())
      ~both:true ~eligible (C.lits clause) []
      (fun acc s t _ s_pos -> (* try with s=t *)
        let active_idx = Lits.Pos.idx s_pos in
        find_unifiable_lits active_idx s s_pos
          |> Sequence.fold
            (fun acc (u,v,subst) ->
              let info = EqFactInfo.({
                clause; s; t; u; v; active_idx; subst; scope=0;
              }) in
              do_eq_factoring info acc)
            acc
      )
    in
    Util.exit_prof prof_infer_equality_factoring;
    new_clauses

  let split_count = ref 0
  let split_limit = ref 100

  (* union-find that maps terms to list of literals *)
  module UF = UnionFind.Make(struct
    type key = T.t
    type value = Lit.t list
    let equal = T.eq
    let hash = T.hash
    let zero = []
    let merge = List.rev_append
  end)

  (** Hyper-splitting *)
  let infer_split c =
    (* only do splitting on large clauses *)
    if Array.length (C.lits c) < 4 || !split_count >= !split_limit
    then []
    else begin
    Util.enter_prof prof_split;
    (* get a fresh split symbol *)
<<<<<<< HEAD
    let next_split_term _ = 
=======
    let next_split_term _ =
>>>>>>> c7ef5916
      let s = "$$split_" ^ (string_of_int !split_count) in
      incr split_count;
      T.const ~ty:Type.TPTP.o (Symbol.of_string s)
    in
    (* is the term made of a split symbol? *)
    let is_split_term t = match T.Classic.view t with
    | T.Classic.App (s, _, []) ->
        Util.str_prefix ~pre:"$$split_" (Symbol.to_string s)
    | _ -> false
    in
    (* literals that are ground, or split symbols *)
    let branch = ref [] in
    (* maps variables to a list of literals *)
    let cluster =
      C.Seq.vars c |> T.Seq.add_set T.Set.empty |> T.Set.elements |> UF.create
    in
    (* for each literal, merge the list of all variables occurring in
       the literal *)
    Array.iter
      (fun lit ->
        match Lit.vars lit with
        | [] -> ()
        | x::vars' -> List.iter (fun y -> UF.union cluster x y) vars')
      (C.lits c);
    (* Divide clause into components (that do not share variables and do not contain
       any split symbol), and a remaining (branch) part. Ground terms go in the "branch" part.
       [components] is a list of (vars, literal list ref), *)
    let rec find_components lits i =
      if i = Array.length lits then () else begin
        let lit = lits.(i) in
        match lit with
        | Lit.Prop (p, _) when is_split_term p || T.is_ground p ->
          branch := lit :: !branch;
          find_components lits (i+1)  (* branch part *)
        | Lit.True
        | Lit.False -> find_components lits (i+1)
        | _ when Lit.is_ground lit ->
          branch := lit :: !branch;
          find_components lits (i+1)  (* branch part *)
        | _ ->
          (* find which component this literal belongs to *)
          let vars = Lit.vars lit in
          (* choose a variable *)
          let x = match vars with
            | [] -> assert false  (* not ground?! *)
            | x :: _ -> x
          in
          (* Add lit to the list of lits for the given variable. All variables
             of the lit have the same representative in components. *)
          UF.add cluster x [lit];
          find_components lits (i+1)
      end
    in
    find_components (C.lits c) 0;
    let components = ref [] in
    UF.iter cluster (fun _ l ->
      Util.debug ~section 4 "component %a" (Util.pp_list Lit.pp) l;
      components := l :: !components);
    let n = List.length !components in
    if n > 1 && List.for_all (fun l -> List.length l >= 2) !components then begin
      (* Do the split. But only because we have several components, that contain several
         literals each. *)
      Util.incr_stat stat_splits;
      (* create a list of symbols *)
      let symbols = CCList.init (n-1) next_split_term in
      let proof c' = Proof.mk_c_esa ~rule:"split" c' [C.proof c] in
      (* the guard clause, plus the first component, plus all negated split symbols *)
      let guard =
        let lits = List.map Lit.mk_false symbols
                 @ List.hd !components @ !branch in
        C.create ~parents:[c] lits proof
      in
      (* one new clause for each other component *)
      let new_clauses = List.map2
        (fun component split_symbol ->
          let split_lit = Lit.mk_true split_symbol in
          let lits = split_lit :: (component @ !branch) in
          C.create ~parents:[c] lits proof)
        (List.tl !components) symbols
      in
      let new_clauses = guard :: new_clauses in
      Util.debug ~section 3 "split on %a yields %a" C.pp c
        (Util.pp_list C.pp) new_clauses;
      Util.exit_prof prof_split;
      new_clauses
    end else (Util.exit_prof prof_split; [])
    end

  (* ----------------------------------------------------------------------
   * simplifications
   * ---------------------------------------------------------------------- *)

  exception RewriteInto of T.t * S.t

  (* TODO: put forward pointers in simpl_set, to make some rewriting steps
      faster? (invalidate when updated, also allows to reclaim memory) *)

  (** Compute normal form of term w.r.t active set. Clauses used to
      rewrite are added to the clauses hashset.
      restrict is an option for restricting demodulation in positive maximal terms *)
  let demod_nf ?(restrict=false) c clauses t =
    let ord = Ctx.ord () in
    (* compute normal form of subterm. If restrict is true, substitutions that
       are variable renamings are forbidden (since we are at root of a max term) *)
    let rec reduce_at_root ~restrict t =
      (* find equations l=r that match subterm *)
      try
        UnitIdx.retrieve ~sign:true !_idx_simpl 1 t 0 ()
          (fun () l r (_,_,_,unit_clause) subst ->
            (* r is the term subterm is going to be rewritten into *)
            assert (C.is_unit_clause unit_clause);
            if (not restrict || not (S.is_renaming subst))
            && C.trail_subsumes unit_clause c
            && (C.is_oriented_rule unit_clause ||
                O.compare ord
                  (S.FO.apply_no_renaming subst l 1)
                  (S.FO.apply_no_renaming subst r 1) = Comp.Gt)
              (* subst(l) > subst(r) and restriction does not apply, we can rewrite *)
              then begin
                assert (
                  O.compare ord
                    (S.FO.apply_no_renaming subst l 1)
                    (S.FO.apply_no_renaming subst r 1) = Comp.Gt);
                Util.debug ~section 5 "demod: t=%a[0], l= %a[1], r=%a[1], subst=%a"
                  T.pp t T.pp l T.pp r S.pp subst;
                clauses := unit_clause :: !clauses;
                Util.incr_stat stat_demodulate_step;
                raise (RewriteInto (r, subst))
              end);
        t (* not found any match, normal form found *)
      with RewriteInto (t', subst) ->
        Util.debug ~section 5 "demod: rewrite %a into %a" T.pp t T.pp t';
        normal_form ~restrict subst t' 1 (* done one rewriting step, continue *)
    (* rewrite innermost-leftmost of [subst(t,scope)]. The initial scope is
       0, but then we normal_form terms in which variables are really the variables
       of the RHS of a previously applied rule (in context 1); all those
       variables are bound to terms in context 0 *)
    and normal_form ~restrict subst t scope =
      let hd, tyargs, l = T.open_app t in
      match T.view hd with
      | T.BVar _
      | T.Var _ -> S.FO.apply_no_renaming subst t scope
      | T.Const s ->
        (* rewrite subterms *)
        let l' = List.map (fun t' -> normal_form ~restrict:false subst t' scope) l in
        let tyargs' = List.map
          (fun ty -> Substs.Ty.apply_no_renaming subst ty scope) tyargs in
        assert (T.eq hd (Substs.FO.apply_no_renaming subst hd scope));
        let t' = T.app_full hd tyargs' l' in
        (* rewrite term at root *)
        reduce_at_root ~restrict t'
      | T.App _
      | T.TyApp _ -> assert false
    in
    normal_form ~restrict S.empty t 0

  (** Demodulate the clause, with restrictions on which terms to rewrite *)
  let demodulate c =
    Util.enter_prof prof_demodulate;
    Util.incr_stat stat_demodulate_call;
    let ord = Ctx.ord () in
    (* clauses used to rewrite *)
    let clauses = ref [] in
    (* literals that are eligible for resolution *)
    let eligible_res = lazy (C.eligible_res c 0 S.empty) in
    (* demodulate literals *)
    let demod_lit i lit =
      (* shall we restrict a subterm? only for max terms in positive
          equations that are eligible for resolution *)
      let restrict_term =
        if Lit.is_eq lit && BV.get (Lazy.force eligible_res) i
        then
          let max_terms = Lit.Comp.max_terms ~ord lit in
          fun t ->
            (* restrict max terms in literals eligible for resolution *)
            CCList.Set.mem ~eq:T.eq t max_terms
        else fun t -> false
      in
      Lit.map
        (fun t -> demod_nf ~restrict:(restrict_term t) c clauses t)
        lit
    in
    (* demodulate every literal *)
    let lits = Array.mapi demod_lit (C.lits c) in
    if Lits.eq_com (C.lits c) lits
      then ( (* no rewriting performed *)
        Util.exit_prof prof_demodulate;
        c
      ) else (
        (* construct new clause *)
        clauses := CCList.Set.uniq ~eq:C.eq !clauses;
        let proof c' = Proof.mk_c_simp ~rule:"demod" c'
          (C.proof c :: List.map C.proof !clauses) in
        let parents = c :: C.parents c in
        let new_c = C.create_a ~parents lits proof in
        Util.debug ~section 3 "demodulate %a into %a using\n %a"
          C.pp c C.pp new_c (Util.pp_list C.pp) !clauses;
        (* return simplified clause *)
        Util.exit_prof prof_demodulate;
        new_c
      )

  (** Find clauses that [given] may demodulate, add them to set *)
  let backward_demodulate set given =
    Util.enter_prof prof_back_demodulate;
    let ord = Ctx.ord () in
    let renaming = Ctx.renaming_clear () in
    (* find clauses that might be rewritten by l -> r *)
    let recurse ~oriented set l r =
      I.retrieve_specializations !_idx_back_demod 1 l 0 set
        (fun set t' with_pos subst ->
          let c = with_pos.C.WithPos.clause in
          (* subst(l) matches t' and is > subst(r), very likely to rewrite! *)
          if ((oriented ||
              O.compare ord
                (S.FO.apply ~renaming subst l 0)
                (S.FO.apply ~renaming subst r 0) = Comp.Gt
              ) && C.trail_subsumes c given
            )
            then  (* add the clause to the set, it may be rewritten by l -> r *)
              C.CSet.add set c
            else set)
    in
    let set' = match C.lits given with
    | [|Lit.Equation (l,r,true) |] ->
        begin match Ordering.compare ord l r with
        | Comp.Gt -> recurse ~oriented:true set l r
        | Comp.Lt -> recurse ~oriented:true set r l
        | _ ->
          let set' = recurse ~oriented:false set l r in
          recurse ~oriented:false set' r l
          (* both sides can rewrite, but we need to check ordering *)
        end
    | _ -> set
    in
    Util.exit_prof prof_back_demodulate;
    set'

    let is_tautology c =
      let rec check lits i =
        if i = Array.length lits then false
        else
          let triv = match lits.(i) with
          | Lit.Prop (p, sign) ->
            CCArray.exists
              (function
                | Lit.Prop (p', sign') when sign = not sign' ->
                  T.eq p p'  (* p  \/  ~p *)
                | _ -> false)
              lits
          | Lit.Equation (l, r, true) when T.eq l r -> true
          | Lit.Equation (l, r, sign) ->
              CCArray.exists
                (function
                  | Lit.Equation (l', r', sign') when sign = not sign' ->
                    (T.eq l l' && T.eq r r') || (T.eq l r' && T.eq l' r)
                  | _ -> false)
                lits
          | lit -> Lit.is_trivial lit
          in
          triv || check lits (i+1)
    in
    let is_tauto = check (C.lits c) 0 || C.Trail.is_trivial (C.get_trail c) in
    (if is_tauto then Util.debug ~section 3 "%a is a tautology" C.pp c);
    is_tauto

  (** semantic tautology deletion, using a congruence closure algorithm
      to see if negative literals imply some positive literal *)
  let is_semantic_tautology c =
    Util.enter_prof prof_semantic_tautology;
    (* create the congruence closure of all negative equations of [c] *)
    let cc = Congruence.FO.create ~size:7 () in
    Array.iter
      (function
        | Lit.Equation (l, r, false) ->
          Congruence.FO.mk_eq cc l r
        | Lit.Prop (p, false) ->
          Congruence.FO.mk_eq cc p T.TPTP.true_
        | _ -> ()
      ) (C.lits c);
    let res = CCArray.exists
      (function
        | Lit.Equation (l, r, true) ->
          (* if l=r is implied by the congruence, then the clause is redundant *)
          Congruence.FO.is_eq cc l r
        | Lit.Prop (p, true) ->
          Congruence.FO.is_eq cc p T.TPTP.true_
        | _ -> false
      ) (C.lits c);
    in
    (if res then begin
      Util.incr_stat stat_semantic_tautology;
      Util.debug ~section 2 "%a is a semantic tautology" C.pp c;
      end);
    Util.exit_prof prof_semantic_tautology;
    res

  let flag_simplified = C.new_flag()

  let basic_simplify c =
    if C.get_flag flag_simplified c
    then c
    else (
      Util.enter_prof prof_basic_simplify;
      Util.incr_stat stat_basic_simplify_calls;
      let lits = C.lits c in
      (* bv: literals to keep *)
      let bv = BV.create ~size:(Array.length lits) true in
      (* eliminate absurd lits *)
      Array.iteri (fun i lit -> if Lit.is_absurd lit then BV.reset bv i) lits;
      (* eliminate inequations x != t *)
      let subst = ref S.empty in
      Array.iteri
        (fun i lit ->
          if BV.get bv i then match lit with
            | Lit.Equation (l, r, false)
              when (T.is_var l && not (S.mem !subst (l:T.t:>ScopedTerm.t) 0))
                || (T.is_var r && not (S.mem !subst (r:T.t:>ScopedTerm.t) 0)) ->
                (* eligible for destructive Equality Resolution, try to update
                    [subst]. Careful: in the case [X!=a | X!=b | C] we must
                    bind X only to [a] or [b], not unify [a] with [b]. *)
                  begin try
                    let subst' = Unif.FO.unification ~subst:!subst l 0 r 0 in
                    BV.reset bv i;
                    subst := subst';
                  with Unif.Fail -> ()
                  end
            | _ -> ())
        lits;
      let new_lits = BV.select bv lits in
      let new_lits =
        if S.is_empty !subst then new_lits
        else
          let renaming = Ctx.renaming_clear () in
          Lit.apply_subst_list ~renaming !subst new_lits 0
      in
      let new_lits = CCList.Set.uniq ~eq:Lit.eq_com new_lits in
      if List.length new_lits = Array.length lits
        then (
          Util.exit_prof prof_basic_simplify;
          C.set_flag flag_simplified c true;
          c  (* no simplification *)
        ) else (
          let proof cc= Proof.mk_c_simp ~rule:"simplify" cc [C.proof c] in
          let new_clause = C.create ~parents:[c] new_lits proof in
          Util.debug ~section 3 "%a basic_simplifies into\n %a  with %a"
            C.pp c C.pp new_clause S.pp !subst;
          Util.incr_stat stat_basic_simplify;
          Util.exit_prof prof_basic_simplify;
          new_clause
        )
    )

  let handle_distinct_constants lit =
    match lit with
    | Lit.Equation (l, r, sign) when T.is_const l && T.is_const r ->
        let s1 = T.head_exn l and s2 = T.head_exn r in
        if Symbol.is_distinct s1 && Symbol.is_distinct s2
        then
          if sign = (Symbol.eq s1 s2)
          then Lit.mk_tauto  (* "a" = "a", or "a" != "b" *)
          else Lit.mk_absurd (* "a" = "b" or "a" != "a" *)
        else lit
    | _ -> lit

  exception FoundMatch of T.t * C.t * S.t

  let positive_simplify_reflect c =
    Util.enter_prof prof_pos_simplify_reflect;
    (* iterate through literals and try to resolve negative ones *)
    let rec iterate_lits acc lits clauses = match lits with
    | [] -> List.rev acc, clauses
    | (Lit.Equation (s, t, false) as lit)::lits' ->
      begin match equatable_terms clauses s t with
      | None -> (* keep literal *)
        iterate_lits (lit::acc) lits' clauses
      | Some new_clauses -> (* drop literal, remember clauses *)
        iterate_lits acc lits' new_clauses
      end
    | lit::lits' -> iterate_lits (lit::acc) lits' clauses
    (** try to make the terms equal using some positive unit clauses
        from active_set *)
    and equatable_terms clauses t1 t2 =
      match T.Classic.view t1, T.Classic.view t2 with
      | _ when T.eq t1 t2 -> Some clauses  (* trivial *)
      | T.Classic.App (f, _, ss), T.Classic.App (g, _, ts)
        when Symbol.eq f g && List.length ss = List.length ts ->
        (* try to make the terms equal directly *)
        begin match equate_root clauses t1 t2 with
        | None -> (* otherwise try to make subterms pairwise equal *)
          let ok, clauses = List.fold_left2
            (fun (ok, clauses) t1' t2' ->
              if ok
                then match equatable_terms clauses t1' t2' with
                | None -> false, []
                | Some clauses -> true, clauses
                else false, [])
            (true, clauses) ss ts
          in
          if ok then Some clauses else None
        | Some clauses -> Some clauses
        end
      | _ -> equate_root clauses t1 t2 (* try to solve it with a unit equality *)
    (** try to equate terms with a positive unit clause that match them *)
    and equate_root clauses t1 t2 =
      try UnitIdx.retrieve ~sign:true !_idx_simpl 1 t1 0 ()
        (fun () l r (_,_,_,c') subst ->
          assert (Unif.FO.eq ~subst l 1 t1 0);
          if Unif.FO.eq ~subst r 1 t2 0
          && C.trail_subsumes c' c
          then begin
            (* t1!=t2 is refuted by l\sigma = r\sigma *)
            Util.debug ~section 4 "equate %a and %a using %a" T.pp t1 T.pp t2 C.pp c';
            raise (FoundMatch (r, c', subst)) (* success *)
          end
        );
        None (* no match *)
      with FoundMatch (r, c', subst) ->
        Some (C.proof c' :: clauses)  (* success *)
    in
    (* fold over literals *)
    let lits, premises = iterate_lits [] (C.lits c |> Array.to_list) [] in
    if List.length lits = Array.length (C.lits c)
      then (Util.exit_prof prof_pos_simplify_reflect; c) (* no literal removed, keep c *)
      else
        let proof c' = Proof.mk_c_simp
          ~rule:"simplify_reflect+" c' (C.proof c::premises) in
        let parents = c :: C.parents c in
        let new_c = C.create ~parents lits proof in
        Util.debug ~section 3 "%a pos_simplify_reflect into %a" C.pp c C.pp new_c;
        Util.exit_prof prof_pos_simplify_reflect;
        new_c

  let negative_simplify_reflect c =
    Util.enter_prof prof_neg_simplify_reflect;
    (* iterate through literals and try to resolve positive ones *)
    let rec iterate_lits acc lits clauses = match lits with
    | [] -> List.rev acc, clauses
    | (Lit.Equation (s, t, true) as lit)::lits' ->
      begin match can_refute s t, can_refute t s with
      | None, None -> (* keep literal *)
        iterate_lits (lit::acc) lits' clauses
      | Some new_clause, _ | _, Some new_clause -> (* drop literal, remember clause *)
        iterate_lits acc lits' (new_clause :: clauses)
      end
    | lit::lits' -> iterate_lits (lit::acc) lits' clauses
    (** try to remove the literal using a negative unit clause *)
    and can_refute s t =
      try UnitIdx.retrieve ~sign:false !_idx_simpl 1 s 0 ()
        (fun () l r (_,_,_,c') subst ->
          assert (Unif.FO.eq ~subst l 1 s 0);
          if Unif.FO.eq ~subst r 1 t 0
          && C.trail_subsumes c' c
          then begin
            (* TODO: useless? *)
            let subst = Unif.FO.matching ~subst ~pattern:r 1 t 0 in
            Util.debug ~section 3 "neg_reflect eliminates %a=%a with %a" T.pp s T.pp t C.pp c';
            raise (FoundMatch (r, c', subst)) (* success *)
          end
        );
        None (* no match *)
      with FoundMatch (r, c', subst) ->
        Some (C.proof c') (* success *)
    in
    (* fold over literals *)
    let lits, premises = iterate_lits [] (C.lits c |> Array.to_list) [] in
    if List.length lits = Array.length (C.lits c)
      then (Util.exit_prof prof_neg_simplify_reflect; c) (* no literal removed *)
      else
        let proof c' = Proof.mk_c_simp ~rule:"simplify_reflect-"
          c' (C.proof c :: premises) in
        let parents = c :: C.parents c in
        let new_c = C.create ~parents lits proof in
        Util.debug ~section 3 "%a neg_simplify_reflect into %a" C.pp c C.pp new_c;
        Util.exit_prof prof_neg_simplify_reflect;
        new_c

  (* ----------------------------------------------------------------------
   * subsumption
   * ---------------------------------------------------------------------- *)

  (** raised when a subsuming substitution is found *)
  exception SubsumptionFound of S.t

  (** check that every literal in a matches at least one literal in b *)
  let all_lits_match a sc_a b sc_b =
    CCArray.for_all
      (fun lita ->
        CCArray.exists
        (fun litb ->
          not (Sequence.is_empty (Lit.subsumes ~subst:S.empty lita sc_a litb sc_b)))
          b)
      a

  (** Compare literals by subsumption difficulty
      (see "towards efficient subsumption", Tammet).
      We sort by increasing order, so non-ground, deep, heavy literals are
      smaller (thus tested early) *)
  let compare_literals_subsumption lita litb =
    (* ground literal is bigger *)
    if Lit.is_ground lita && not (Lit.is_ground litb) then 1
    else if not (Lit.is_ground lita) && Lit.is_ground litb then -1
    (* deep literal is smaller *)
    else let deptha, depthb = Lit.depth lita, Lit.depth litb in
    if deptha <> depthb then depthb - deptha
    (* heavy literal is smaller *)
    else if Lit.weight lita <> Lit.weight litb
    then Lit.weight litb - Lit.weight lita
    else 0

  (* replace the bitvector system by some backtracking scheme?
   * XXX: maybe not a good idea. the algorithm is actually quite subtle
   * and needs tight control over the traversal (lookahead of free
   * variables in next literals, see [check_vars]...) *)

  (** Check whether [a] subsumes [b], and if it does, return the
      corresponding substitution *)
  let subsumes_with a sc_a b sc_b =
    Util.incr_stat stat_subsumption_call;
    (* a must not have more literals, and it must be possible to bind
        all its vars during subsumption *)
    if Array.length a > Array.length b
      || not (all_lits_match a sc_a b sc_b)
    then None
    else
    (* sort a copy of [a] by decreasing difficulty *)
    let a = Array.copy a in
    (* try to subsumes literals of b whose index are not in bv, with [subst] *)
    let rec try_permutations i subst bv =
      if i = Array.length a then raise (SubsumptionFound subst) else
      let lita = a.(i) in
      find_matched lita i subst bv 0
    (* find literals of b that are not bv and that are matched by lita *)
    and find_matched lita i subst bv j =
      if j = Array.length b then ()
      (* if litb is already matched, continue *)
      else if BV.get bv j then find_matched lita i subst bv (j+1)
      else begin
        let litb = b.(j) in
        BV.set bv j;
        (* match lita and litb, then flag litb as used, and try with next literal of a *)
        let n_subst = ref 0 in
        Lit.subsumes ~subst lita sc_a litb sc_b
          (fun subst' -> incr n_subst; try_permutations (i+1) subst' bv);
        BV.reset bv j;
        (* some variable of lita occur in a[j+1...], try another literal of b *)
        if !n_subst > 0 && not (check_vars lita (i+1))
          then () (* no backtracking for litb *)
          else find_matched lita i subst bv (j+1)
      end
    (* does some literal in a[j...] contain a variable in l or r? *)
    and check_vars lit j =
      let vars = Lit.vars lit in
      if vars = []
        then false
        else
          try
            for k = j to Array.length a - 1 do
              if List.exists (fun v -> Lit.var_occurs v a.(k)) vars
                then raise Exit
            done;
            false
          with Exit -> true
    in
    try
      Array.sort compare_literals_subsumption a;
      let bv = BV.empty () in
      try_permutations 0 S.empty bv;
      None
    with (SubsumptionFound subst) ->
      Some subst

  let subsumes a b =
    Util.enter_prof prof_subsumption;
    let res = match subsumes_with a 0 b 1 with
    | None -> false
    | Some _ ->
      Util.debug ~section 2 "%a subsumes %a" Lits.pp a Lits.pp b;
      true
    in
    Util.exit_prof prof_subsumption;
    res

  let eq_subsumes a b =
    (* counter for fresh scopes ([a] can be used several times with
      distinct scopes, e.g.  f(x)=x subsumes   g(f(a),f(b))=g(a,b) *)
    let a_scope = ref 1 in
    (* subsume a literal using a = b *)
    let rec equate_lit_with a b lit =
      match lit with
      | Lit.Equation (u, v, true) -> equate_terms a b u v
      | _ -> false
    (* make u and v equal using a = b (possibly several times) *)
    and equate_terms a b u v =
      match T.view u, T.view v with
      | _ when T.eq u v -> true
      | _ when equate_root a b u v -> true
      | T.TyApp(f, tyf), T.TyApp(g, tyg) ->
        Type.eq tyf tyg && equate_terms a b f g
      | T.App (f, ss), T.App (g, ts) when List.length ss = List.length ts ->
        equate_terms a b f g &&
        List.for_all2 (equate_terms a b) ss ts
      | _ -> false
    (* check whether a\sigma = u and b\sigma = v, for some sigma; or the commutation thereof *)
    and equate_root a b u v =
      let sc1 = !a_scope in
      incr a_scope;
          (try let subst = Unif.FO.matching ~pattern:a sc1 u 0 in
                let _ = Unif.FO.matching ~subst ~pattern:b sc1 v 0 in
                true
           with Unif.Fail -> false)
      ||  (try let subst = Unif.FO.matching ~pattern:b sc1 u 0 in
                let _ = Unif.FO.matching ~subst ~pattern:a sc1 v 0 in
                true
           with Unif.Fail -> false)
    in
    (* check for each literal *)
    Util.enter_prof prof_eq_subsumption;
    Util.incr_stat stat_eq_subsumption_call;
    let res = match a with
    | [|Lit.Equation (s, t, true)|] ->
      let res = CCArray.exists (equate_lit_with s t) b in
<<<<<<< HEAD
      (if res then Util.debug 3 "%a eq-subsumes %a"  Lits.pp a Lits.pp b);
=======
      (if res then Util.debug ~section 3 "%a eq-subsumes %a"  Lits.pp a Lits.pp b);
>>>>>>> c7ef5916
      res
    | _ -> false  (* only a positive unit clause unit-subsumes a clause *)
    in
    Util.exit_prof prof_eq_subsumption;
    res

  let subsumed_by_active_set c =
    Util.enter_prof prof_subsumption_set;
    Util.incr_stat stat_subsumed_by_active_set_call;
    (* if there is an equation in c, try equality subsumption *)
    let try_eq_subsumption = CCArray.exists Lit.is_eqn (C.lits c) in
    (* use feature vector indexing *)
    try
      SubsumIdx.retrieve_subsuming_c !_idx_fv c ()
        (fun () c' ->
          if C.trail_subsumes c' c
          then
            let redundant =
              (try_eq_subsumption && eq_subsumes (C.lits c') (C.lits c))
                ||
              subsumes (C.lits c') (C.lits c)
            in if redundant then raise Exit
        );
      Util.exit_prof prof_subsumption_set;
      false
    with Exit ->
      Util.debug ~section 3 "%a subsumed by active set" C.pp c;
      Util.incr_stat stat_clauses_subsumed;
      Util.exit_prof prof_subsumption_set;
      true

  let subsumed_in_active_set c =
    Util.enter_prof prof_subsumption_in_set;
    Util.incr_stat stat_subsumed_in_active_set_call;
    (* if c is a single unit clause *)
    let try_eq_subsumption =
      C.is_unit_clause c && Lit.is_pos (C.lits c).(0)
    in
    (* use feature vector indexing *)
    let res = SubsumIdx.retrieve_subsumed_c !_idx_fv c C.CSet.empty
      (fun res c' ->
        if C.trail_subsumes c c'
        then
          let redundant =
              (try_eq_subsumption && eq_subsumes (C.lits c) (C.lits c'))
              || subsumes (C.lits c) (C.lits c')
          in if redundant then (
            Util.incr_stat stat_clauses_subsumed;
            C.CSet.add res c'
          ) else res
        else res)
    in
    Util.exit_prof prof_subsumption_in_set;
    res

  (* Number of equational lits. Used as an estimation for the difficulty of the subsumption
     check for this clause. *)
  let num_equational lits =
    Array.fold_left
      (fun acc lit -> match lit with
        | Lit.Equation _ -> acc+1
        | _ -> acc
      ) 0 lits

  (* ----------------------------------------------------------------------
   * contextual literal cutting
   * ---------------------------------------------------------------------- *)

  exception RemoveLit of int * C.t

  (** Performs successive contextual literal cuttings *)
  let rec contextual_literal_cutting c =
    Util.enter_prof prof_clc;
    if Array.length (C.lits c) <= 1
    || num_equational (C.lits c) > 3
    || Array.length (C.lits c) > 8
      then (Util.exit_prof prof_clc; c) else
    (* do we need to try to use equality subsumption? *)
    let try_eq_subsumption = CCArray.exists Lit.is_eqn (C.lits c) in
    (* try to remove one literal from the literal array *)
    let remove_one_lit lits =
      try
        for i = 0 to Array.length lits - 1 do
          (* negate literal *)
          lits.(i) <- Lit.negate lits.(i);
          (* test for subsumption *)
          SubsumIdx.retrieve_subsuming !_idx_fv (Lits.Seq.abstract lits) ()
            (fun () c' ->
              let redundant =
                (try_eq_subsumption && eq_subsumes (C.lits c') lits)
                || subsumes (C.lits c') lits
              in
              if redundant && C.trail_subsumes c' c
                (* some clause subsumes the literals with i-th literal flipped *)
                then (
                  lits.(i) <- Lit.negate lits.(i);
                  raise (RemoveLit (i, c'))
                )
            );
          (* restore literal *)
          lits.(i) <- Lit.negate lits.(i);
        done;
        None (* no change *)
      with (RemoveLit (i, c')) ->
        (* remove the literal and recurse *)
        Some (CCArray.except_idx lits i, i, c')
    in
    match remove_one_lit (Array.copy (C.lits c)) with
    | None -> (Util.exit_prof prof_clc; c) (* no literal removed *)
    | Some (new_lits, i, c') ->
      (* hc' allowed us to cut a literal *)
      assert (List.length new_lits + 1 = Array.length (C.lits c));
      let info = [Util.sprintf "cut lit %a" Lit.pp (C.lits c).(i)] in
      let proof c'' = Proof.mk_c_inference ~rule:"clc" ~info c'' [C.proof c; C.proof c'] in
      let parents = c :: C.parents c in
      let new_c = C.create ~parents new_lits proof in
      Util.debug ~section 3 "contextual literal cutting in %a using %a gives\n\t%a"
        C.pp c C.pp c' C.pp new_c;
      Util.incr_stat stat_clc;
      (* try to cut another literal *)
      Util.exit_prof prof_clc;
      contextual_literal_cutting new_c

  (* ----------------------------------------------------------------------
   * contraction (condensation)
   * ---------------------------------------------------------------------- *)

  exception CondensedInto of Lit.t array * S.t

  (** performs condensation on the clause. It looks for two literals l1 and l2 of same
      sign such that l1\sigma = l2, and hc\sigma \ {l2} subsumes hc. Then
      hc is simplified into hc\sigma \ {l2}.
      If there are too many equational literals, the simplification is disabled to
      avoid pathologically expensive subsumption checks.
      TODO remove this limitation after an efficient subsumption check is implemented. *)
  let rec condensation c =
    Util.enter_prof prof_condensation;
    if Array.length (C.lits c) <= 1
    || num_equational (C.lits c) > 3
    || Array.length (C.lits c) > 8
      then (Util.exit_prof prof_condensation; c) else
    (* scope is used to rename literals for subsumption *)
    let lits = C.lits c in
    let n = Array.length lits in
    try
      for i = 0 to n - 1 do
        let lit = lits.(i) in
        for j = i+1 to n - 1 do
          let lit' = lits.(j) in
          (* see whether lit=>lit', and if removing __lit__ gives a clause
            that subsumes c. Also do the symmetric operation *)
          let subst_remove_lit =
            Lit.subsumes ~subst:S.empty lit 0 lit' 0
            |> Sequence.map (fun s -> s, i)
          and subst_remove_lit' =
            Lit.subsumes ~subst:S.empty lit' 0 lit 0
            |> Sequence.map (fun s -> s, j)
          in
          let substs = Sequence.append subst_remove_lit subst_remove_lit' in
          Sequence.iter
            (fun (subst,idx_to_remove) ->
              let new_lits = Array.sub lits 0 (n - 1) in
              if idx_to_remove <> n-1
                then new_lits.(idx_to_remove) <- lits.(n-1);  (* remove lit *)
              let renaming = Ctx.renaming_clear () in
              let new_lits = Lits.apply_subst ~renaming subst new_lits 0 in
              (* check subsumption *)
              if subsumes new_lits lits
                then raise (CondensedInto (new_lits, subst)))
            substs
        done;
      done;
      Util.exit_prof prof_condensation;
      c
    with CondensedInto (new_lits, subst) ->
      (* clause is simplified *)
      let proof c' = Proof.mk_c_simp ~info:[S.to_string subst]
        ~rule:"condensation" c' [C.proof c] in
      let parents = c :: C.parents c in
      let new_c = C.create_a ~parents new_lits proof in
      Util.debug ~section 3 "condensation in %a (with %a) gives\n\t %a"
        C.pp c S.pp subst C.pp new_c;
      (* try to condense further *)
      Util.exit_prof prof_condensation;
      Util.incr_stat stat_condensation;
      condensation new_c

  (** {2 Registration} *)

  (* print index into file *)
  let _print_idx file idx =
    Util.with_output file
      (fun oc ->
        let pp_leaf buf v = () in
        Util.fprintf oc "%a" (TermIndex.to_dot pp_leaf) idx;
        flush oc)

  let setup_dot_printers () =
    CCOpt.iter
      (fun f ->
          Signal.once Signals.on_dot_output
            (fun () -> _print_idx f !_idx_sup_into)
      ) !_dot_sup_into;
    CCOpt.iter
      (fun f ->
          Signal.once Signals.on_dot_output
            (fun () -> _print_idx f !_idx_sup_from)
      ) !_dot_sup_from;
    ()

  let register () =
    let rw_simplify c =
      let c = basic_simplify (demodulate c) in
      let c = positive_simplify_reflect c in
      let c = negative_simplify_reflect c in
      c
    and active_simplify c =
      (* condensation *)
      let c = condensation c in
      (* contextual literal cutting *)
      let c = contextual_literal_cutting c in
      c
    and backward_simplify c =
      let set = C.CSet.empty in
      backward_demodulate set c
    and redundant = subsumed_by_active_set
    and backward_redundant = subsumed_in_active_set
    and is_trivial = is_tautology in
    Env.add_binary_inf "superposition_passive" infer_passive;
    Env.add_binary_inf "superposition_active" infer_active;
    Env.add_unary_inf "equality_factoring" infer_equality_factoring;
    Env.add_unary_inf "equality_resolution" infer_equality_resolution;
    Env.add_rw_simplify rw_simplify;
    Env.add_simplify basic_simplify;
    Env.add_active_simplify active_simplify;
    Env.add_backward_simplify backward_simplify;
    Env.add_redundant redundant;
    Env.add_backward_redundant backward_redundant;
    if !_enable_semantic_tauto
      then Env.add_is_trivial is_semantic_tautology;
    Env.add_is_trivial is_trivial;
    Env.add_lit_rule "distinct_symbol" handle_distinct_constants;
    setup_dot_printers ();
    ()
end

let key = Mixtbl.access ()

let register ~sup =
  let module Sup = (val sup : S) in
  try
    ignore (Mixtbl.find ~inj:key Sup.Env.mixtbl "superposition")
  with Not_found ->
    Mixtbl.set ~inj:key Sup.Env.mixtbl "superposition" sup

let setup_penv penv =
  let constr = Precedence.Constr.min [Symbol.Base.false_ ; Symbol.Base.true_ ] in
  let rule_remove_trivial = PEnv.remove_trivial in
  PEnv.add_constr ~penv 0 constr;
  PEnv.add_operation ~penv ~prio:1 rule_remove_trivial;
  ()

let extension =
  let action env =
    let module E = (val env : Env.S) in
    let module Sup = Make(E) in
    Sup.register();
    register ~sup:(module Sup : S)
  in
  { Extensions.default with
    Extensions.name="superposition";
    Extensions.penv_actions = [Extensions.Penv_do setup_penv];
    Extensions.actions = [Extensions.Do action];
  }

let () =
  Params.add_opts
    [ "-semantic-tauto"
      , Arg.Set _enable_semantic_tauto
      , " enable semantic tautology check"
    ; "-dot-sup-into"
      , Arg.String (fun s -> _dot_sup_into := Some s)
      , " print superposition-into index into file"
    ; "-dot-sup-from"
      , Arg.String (fun s -> _dot_sup_from := Some s)
      , " print superposition-from index into file"
    ; "-simultaneous-sup"
      , Arg.Bool (fun b -> _use_simultaneous_sup := b)
      , " enable/disable simultaneous superposition"
    ]
<|MERGE_RESOLUTION|>--- conflicted
+++ resolved
@@ -623,11 +623,7 @@
     else begin
     Util.enter_prof prof_split;
     (* get a fresh split symbol *)
-<<<<<<< HEAD
-    let next_split_term _ = 
-=======
     let next_split_term _ =
->>>>>>> c7ef5916
       let s = "$$split_" ^ (string_of_int !split_count) in
       incr split_count;
       T.const ~ty:Type.TPTP.o (Symbol.of_string s)
@@ -1250,11 +1246,7 @@
     let res = match a with
     | [|Lit.Equation (s, t, true)|] ->
       let res = CCArray.exists (equate_lit_with s t) b in
-<<<<<<< HEAD
-      (if res then Util.debug 3 "%a eq-subsumes %a"  Lits.pp a Lits.pp b);
-=======
       (if res then Util.debug ~section 3 "%a eq-subsumes %a"  Lits.pp a Lits.pp b);
->>>>>>> c7ef5916
       res
     | _ -> false  (* only a positive unit clause unit-subsumes a clause *)
     in
