
(* This file is free software, part of Zipperposition. See file "license" for more details. *)

(** {1 A priority queue of streams} *)

module type S = StreamQueue_intf.S

module Make(Stm : Stream_intf.S) = struct
  module Stm = Stm

  (** {6 Weight functions} *)
  module WeightFun = struct
    type t = Stm.t -> int

    let penalty = Stm.penalty

    let combine ws =
      assert (ws <> []);
      assert (List.for_all (fun (_,c) -> c > 0) ws);
      fun c ->
        List.fold_left
          (fun sum (w,coeff) -> sum + coeff * w c)
          0 ws
  end

  module H = CCHeap.Make(struct
      (* heap ordered by [weight, real age(id)] *)
      type t = (int * Stm.t)
      let leq (i1, s1) (i2, s2) =
        i1 < i2 ||
        (i1 = i2 && Stm.compare s1 s2 <= 0)
    end)

  (** A priority queue of streams *)
  type t = {
    mutable hp : H.t;
    mutable time_before_drip: int;
    (* cycles from 0 to ratio, changed at every [take_first_if_available].
       when 0, pick a clause in hp; otherwise don't pick anything and decrease.
       reset at ratio when [take_first_anyway] is called *)
    ratio: int;
    guard: int;
    weight: Stm.t -> int; (* function that assigns an initial weight to a stream (based on what criteria?) *)
    mutable stm_nb: int;
    name: string;
  }

(** generic stream queue based on some ordering on streams, given
      by a weight function *)
  let make ~guard ~ratio ~weight name =
    if ratio <= 0 then invalid_arg "StreamQueue.make: ratio must be >0";
    {
      weight;
      name;
      ratio;
      time_before_drip=ratio;
      guard;
      stm_nb = 0;
      hp = H.empty;
    }

  let is_empty (q:t) = H.is_empty (q.hp)

  let length q = H.size q.hp

  let add q s =
    (* No verification that the stream is already in there TODO: should it be verified?*)
    let w = q.weight s in
    let hp = H.insert (w, s) q.hp in
    q.stm_nb <- q.stm_nb + 1;
    q.hp <- hp

  let add_lst q sl = List.iter (add q) sl

  let rec _take_first_when_available guard q =
<<<<<<< HEAD
    if H.is_empty q.hp then None 
    else (
      if guard = 0 then None
      else (
        if q.time_before_drip = 0
        then (
          let dripped = ref None in
          let reduced_hp, (w, s) = H.take_exn q.hp in
          let new_hp =
            if Stm.is_empty s
            then reduced_hp
            else (
              dripped := Stm.drip s;
              H.insert (w + (Stm.penalty s), s) reduced_hp
            ) in
          q.hp <- new_hp;
          match !dripped with
            | None -> _take_first_when_available (guard-1) q
            | Some _ ->
              q.time_before_drip <- q.ratio;
              !dripped
        ) else (
          assert (q.time_before_drip > 0);
          q.time_before_drip <- q.time_before_drip - 1;
          None
        )
=======
    if H.is_empty q.hp then None (* TODO: replace with cheaper test q.stm_nb = 0 ? *)
    else (
      if guard = 0 then raise Not_found;
      if q.time_before_drip = 0
      then (
        let dripped = ref None in
        let reduced_hp, (w, s) = H.take_exn q.hp in
        let new_hp =
          if Stm.is_empty s
          then (
            assert (q.stm_nb > 0);
            q.stm_nb <- q.stm_nb - 1;
            reduced_hp
          )
          else (
            dripped := Stm.drip s;
            H.insert (w + (Stm.penalty s), s) reduced_hp
            (* No matter if a clause or None is dripped the penalty is the same:
               TODO: should the penalty be higher when None is dripped? *)
          ) in
        q.hp <- new_hp;
        match !dripped with
          | None -> _take_first_when_available (guard-1) q
          | Some _ ->
            q.time_before_drip <- q.ratio;
            !dripped
      ) else (
        assert (q.time_before_drip > 0);
        q.time_before_drip <- q.time_before_drip - 1;
        None
>>>>>>> 677129b7
      )
    )

  let take_first_when_available q =
    assert (q.guard >= 0);
    _take_first_when_available q.guard q

  let rec _take_first guard q =
    if H.is_empty q.hp then None (* TODO: replace with cheaper test q.stm_nb = 0 ? *)
    else (
      if guard = 0 then raise Not_found;
      let dripped = ref None in
      let reduced_hp, (w, s) = H.take_exn q.hp in
      let new_hp =
        if Stm.is_empty s
        then (
          assert (q.stm_nb > 0); (* TODO: stronger but more costly assert using H.size ?*)
          q.stm_nb <- q.stm_nb - 1;
          reduced_hp
        )
        else (
          dripped := Stm.drip s;
          H.insert (w + (Stm.penalty s), s) reduced_hp
          (* No matter if a clause or None is dripped the penalty is the same:
             TODO: should the penalty be higher when None is dripped? *)
        ) in
      q.hp <- new_hp;
      match !dripped with
        | None -> _take_first (guard-1) q
        | Some _ ->
          !dripped
    )

  let take_first q =
    assert (q.guard >= 0);
    _take_first q.guard q

  let rec take_first_anyway q =
<<<<<<< HEAD
    if H.is_empty q.hp then None 
=======
    if H.is_empty q.hp then None
>>>>>>> 677129b7
    else (
      let dripped = ref None in
      let reduced_hp, (w, s) = H.take_exn q.hp in
      let new_hp =
        if Stm.is_empty s
<<<<<<< HEAD
        then reduced_hp
        else (
            dripped := Stm.drip s;
            H.insert (w + (Stm.penalty s), s) reduced_hp
=======
        then (
          assert (q.stm_nb > 0);
          q.stm_nb <- q.stm_nb - 1;
          reduced_hp
        )
        else (
          dripped := Stm.drip s;
          H.insert (w + (Stm.penalty s), s) reduced_hp
>>>>>>> 677129b7
        ) in
      q.hp <- new_hp;
      match !dripped with
        | None -> take_first_anyway q
        | Some _ ->
          q.time_before_drip <- q.ratio;
          !dripped
    )
<<<<<<< HEAD
=======

  let rec _take_nb q nb prev_res =
    if H.is_empty q.hp || nb = 0 then prev_res
    else
      try
        _take_nb q (nb-1) ((take_first q)::prev_res)
      with
        | Not_found -> prev_res

  let take_stm_nb q = _take_nb q q.stm_nb []
>>>>>>> 677129b7

  let name q = q.name

  let default () : t =
    let open WeightFun in
    let weight = penalty
    in
    make ~guard:100 ~ratio:1 ~weight "default"

  let pp out q = CCFormat.fprintf out "queue %s" (name q)
  let to_string = CCFormat.to_string pp
end<|MERGE_RESOLUTION|>--- conflicted
+++ resolved
@@ -73,34 +73,6 @@
   let add_lst q sl = List.iter (add q) sl
 
   let rec _take_first_when_available guard q =
-<<<<<<< HEAD
-    if H.is_empty q.hp then None 
-    else (
-      if guard = 0 then None
-      else (
-        if q.time_before_drip = 0
-        then (
-          let dripped = ref None in
-          let reduced_hp, (w, s) = H.take_exn q.hp in
-          let new_hp =
-            if Stm.is_empty s
-            then reduced_hp
-            else (
-              dripped := Stm.drip s;
-              H.insert (w + (Stm.penalty s), s) reduced_hp
-            ) in
-          q.hp <- new_hp;
-          match !dripped with
-            | None -> _take_first_when_available (guard-1) q
-            | Some _ ->
-              q.time_before_drip <- q.ratio;
-              !dripped
-        ) else (
-          assert (q.time_before_drip > 0);
-          q.time_before_drip <- q.time_before_drip - 1;
-          None
-        )
-=======
     if H.is_empty q.hp then None (* TODO: replace with cheaper test q.stm_nb = 0 ? *)
     else (
       if guard = 0 then raise Not_found;
@@ -131,7 +103,6 @@
         assert (q.time_before_drip > 0);
         q.time_before_drip <- q.time_before_drip - 1;
         None
->>>>>>> 677129b7
       )
     )
 
@@ -170,22 +141,12 @@
     _take_first q.guard q
 
   let rec take_first_anyway q =
-<<<<<<< HEAD
-    if H.is_empty q.hp then None 
-=======
     if H.is_empty q.hp then None
->>>>>>> 677129b7
     else (
       let dripped = ref None in
       let reduced_hp, (w, s) = H.take_exn q.hp in
       let new_hp =
         if Stm.is_empty s
-<<<<<<< HEAD
-        then reduced_hp
-        else (
-            dripped := Stm.drip s;
-            H.insert (w + (Stm.penalty s), s) reduced_hp
-=======
         then (
           assert (q.stm_nb > 0);
           q.stm_nb <- q.stm_nb - 1;
@@ -194,7 +155,6 @@
         else (
           dripped := Stm.drip s;
           H.insert (w + (Stm.penalty s), s) reduced_hp
->>>>>>> 677129b7
         ) in
       q.hp <- new_hp;
       match !dripped with
@@ -203,8 +163,6 @@
           q.time_before_drip <- q.ratio;
           !dripped
     )
-<<<<<<< HEAD
-=======
 
   let rec _take_nb q nb prev_res =
     if H.is_empty q.hp || nb = 0 then prev_res
@@ -215,7 +173,6 @@
         | Not_found -> prev_res
 
   let take_stm_nb q = _take_nb q q.stm_nb []
->>>>>>> 677129b7
 
   let name q = q.name
 
