--- conflicted
+++ resolved
@@ -289,11 +289,8 @@
       |> C.ClauseSet.of_seq
     ) else C.ClauseSet.empty
 
-<<<<<<< HEAD
-=======
   let skolem_count_ = ref 0
 
->>>>>>> 10767263
   type cut_res = {
     cut_form: Cut_form.t; (** the lemma itself *)
     cut_pos: E.C.t list; (** clauses true if lemma is true *)
