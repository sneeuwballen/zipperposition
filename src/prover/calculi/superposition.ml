
(* This file is free software, part of Zipperposition. See file "license" for more details. *)

open Logtk

module BV = CCBV
module T = Term
module O = Ordering
module S = Subst
module Lit = Literal
module Lits = Literals
module Comp = Comparison
module US = Unif_subst

let section = Util.Section.make ~parent:Const.section "sup"

(* flag meaning the clause has been simplified already *)
let flag_simplified = SClause.new_flag()

module type S = Superposition_intf.S

(* statistics *)
let stat_basic_simplify_calls = Util.mk_stat "sup.basic_simplify calls"
let stat_basic_simplify = Util.mk_stat "sup.basic_simplify"
let stat_superposition_call = Util.mk_stat "sup.superposition calls"
let stat_equality_resolution_call = Util.mk_stat "sup.equality_resolution calls"
let stat_equality_factoring_call = Util.mk_stat "sup.equality_factoring calls"
let stat_subsumption_call = Util.mk_stat "sup.subsumption_calls"
let stat_eq_subsumption_call = Util.mk_stat "sup.equality_subsumption calls"
let stat_eq_subsumption_success = Util.mk_stat "sup.equality_subsumption success"
let stat_subsumed_in_active_set_call = Util.mk_stat "sup.subsumed_in_active_set calls"
let stat_subsumed_by_active_set_call = Util.mk_stat "sup.subsumed_by_active_set calls"
let stat_clauses_subsumed = Util.mk_stat "sup.num_clauses_subsumed"
let stat_demodulate_call = Util.mk_stat "sup.demodulate calls"
let stat_demodulate_step = Util.mk_stat "sup.demodulate steps"
let stat_semantic_tautology = Util.mk_stat "sup.semantic_tautologies"
let stat_condensation = Util.mk_stat "sup.condensation"
let stat_clc = Util.mk_stat "sup.clc"

let prof_demodulate = Util.mk_profiler "sup.demodulate"
let prof_back_demodulate = Util.mk_profiler "sup.backward_demodulate"
let prof_pos_simplify_reflect = Util.mk_profiler "sup.simplify_reflect+"
let prof_neg_simplify_reflect = Util.mk_profiler "sup.simplify_reflect-"
let prof_clc = Util.mk_profiler "sup.contextual_literal_cutting"
let prof_semantic_tautology = Util.mk_profiler "sup.semantic_tautology"
let prof_condensation = Util.mk_profiler "sup.condensation"
let prof_basic_simplify = Util.mk_profiler "sup.basic_simplify"
let prof_subsumption = Util.mk_profiler "sup.subsumption"
let prof_eq_subsumption = Util.mk_profiler "sup.equality_subsumption"
let prof_subsumption_set = Util.mk_profiler "sup.forward_subsumption"
let prof_subsumption_in_set = Util.mk_profiler "sup.backward_subsumption"
let prof_infer_active = Util.mk_profiler "sup.infer_active"
let prof_infer_passive = Util.mk_profiler "sup.infer_passive"
let prof_infer_equality_resolution = Util.mk_profiler "sup.infer_equality_resolution"
let prof_infer_equality_factoring = Util.mk_profiler "sup.infer_equality_factoring"

let _use_semantic_tauto = ref true
let _use_simultaneous_sup = ref true
let _dot_sup_into = ref None
let _dot_sup_from = ref None
let _dot_simpl = ref None
let _dont_simplify = ref false
let _sup_at_vars = ref false
let _restrict_hidden_sup_at_vars = ref false
let _dot_demod_into = ref None

module Make(Env : Env.S) : S with module Env = Env = struct
  module Env = Env
  module Ctx = Env.Ctx
  module C = Env.C
  module PS = Env.ProofState
  module I = PS.TermIndex
  module TermIndex = PS.TermIndex
  module SubsumIdx = PS.SubsumptionIndex
  module UnitIdx = PS.UnitIndex

  (** {6 Index Management} *)

  let _idx_sup_into = ref (TermIndex.empty ())
  let _idx_sup_from = ref (TermIndex.empty ())
  let _idx_back_demod = ref (TermIndex.empty ())
  let _idx_fv = ref (SubsumIdx.empty ())
  let _idx_simpl = ref (UnitIdx.empty ())

  let idx_sup_into () = !_idx_sup_into
  let idx_sup_from () = !_idx_sup_from
  let idx_fv () = !_idx_fv

  (* apply operation [f] to some parts of the clause [c] just added/removed
     from the active set *)
  let _update_active f c =
    let ord = Ctx.ord () in
    (* index subterms that can be rewritten by superposition *)
    _idx_sup_into :=
      Lits.fold_terms ~vars:!_sup_at_vars ~ty_args:false ~ord ~which:`Max ~subterms:true
        ~eligible:(C.Eligible.res c) (C.lits c)
      |> Sequence.filter (fun (t, _) -> not (T.is_var t) || T.is_ho_var t)
      (* TODO: could exclude more variables from the index:
      they are not needed if they occur with the same args everywhere in the clause *)
      |> Sequence.fold
        (fun tree (t, pos) ->
           let with_pos = C.WithPos.({term=t; pos; clause=c;}) in
           f tree t with_pos)
        !_idx_sup_into;
    (* index terms that can rewrite into other clauses *)
    _idx_sup_from :=
      Lits.fold_eqn ~ord ~both:true ~sign:true
        ~eligible:(C.Eligible.param c) (C.lits c)
      |> Sequence.fold
        (fun tree (l, _, sign, pos) ->
           assert sign;
           let with_pos = C.WithPos.({term=l; pos; clause=c;}) in
           f tree l with_pos)
        !_idx_sup_from ;
    (* terms that can be demodulated: all subterms (but vars) *)
    _idx_back_demod :=
      Lits.fold_terms ~vars:false ~ty_args:false ~ord ~subterms:true ~which:`All
        ~eligible:C.Eligible.always (C.lits c)
      |> Sequence.fold
        (fun tree (t, pos) ->
           let with_pos = C.WithPos.( {term=t; pos; clause=c} ) in
           f tree t with_pos)
        !_idx_back_demod;
    Signal.ContinueListening

  (* update simpl. index using the clause [c] just added or removed to
     the simplification set *)
  let _update_simpl f c =
    let ord = Ctx.ord () in
    let idx = !_idx_simpl in
    let idx' = match C.lits c with
      | [| Lit.Equation (l,r,true) |] ->
        begin match Ordering.compare ord l r with
          | Comparison.Gt ->
            f idx (l,r,true,c)
          | Comparison.Lt ->
            f idx (r,l,true,c)
          | Comparison.Incomparable ->
            let idx = f idx (l,r,true,c) in
            f idx (r,l,true,c)
          | Comparison.Eq -> idx  (* no modif *)
        end
      | [| Lit.Equation (l,r,false) |] ->
        f idx (l,r,false,c)
      | [| Lit.Prop (p, sign) |] ->
        f idx (p,T.true_,sign,c)
      | _ -> idx
    in
    _idx_simpl := idx';
    Signal.ContinueListening

  let () =
    Signal.on PS.ActiveSet.on_add_clause
      (fun c ->
         _idx_fv := SubsumIdx.add !_idx_fv c;
         _update_active TermIndex.add c);
    Signal.on PS.ActiveSet.on_remove_clause
      (fun c ->
         _idx_fv := SubsumIdx.remove !_idx_fv c;
         _update_active TermIndex.remove c);
    Signal.on PS.SimplSet.on_add_clause
      (_update_simpl UnitIdx.add);
    Signal.on PS.SimplSet.on_remove_clause
      (_update_simpl UnitIdx.remove);
    ()

  (** {6 Inference Rules} *)

  (* all the information needed for a superposition inference *)
  module SupInfo = struct
    type t = {
      active : C.t;
      active_pos : Position.t; (* position of [s] *)
      scope_active : int;
      s : T.t; (* lhs of rule *)
      t : T.t; (* rhs of rule *)
      passive : C.t;
      passive_pos : Position.t; (* position of [u_p] *)
      passive_lit : Lit.t;
      scope_passive : int;
      u_p : T.t; (* rewritten subterm *)
      subst : US.t;
    }
  end

  exception ExitSuperposition of string

  (* check for hidden superposition at variables,
     e.g. superposing g x = f x into h (x b) = a to give h (f b) = a.
     Returns a term only containing the concerned variable
     and a term consisting of the part of info.t that unifies with the variable,
     e.g. (x, f) in the example above. *)
  let is_hidden_sup_at_var info =
    let open SupInfo in
    let active_idx = Lits.Pos.idx info.active_pos in
    begin match T.view info.u_p with
      | T.App (head, args) ->
        begin match T.as_var head with
          | Some _ ->
            (* rewritten term is variable-headed *)
            begin match T.view info.s, T.view info.t  with
              | T.App (f, ss), T.App (g, tt) ->
                let s_args = Array.of_list ss in
                let t_args = Array.of_list tt in
                if
                  Array.length s_args >= List.length args
                  && Array.length t_args >= List.length args
                  (* Check whether the last argument(s) of s and t are equal *)
                  && Array.sub s_args (Array.length s_args - List.length args) (List.length args) =
                     Array.sub t_args (Array.length t_args - List.length args) (List.length args)
                  (* Check whether they are all variables that occur nowhere else *)
                  && CCList.(Array.length s_args - List.length args --^ Array.length s_args)
                     |> List.for_all (fun idx ->
                         match T.as_var (Array.get s_args idx) with
                         | Some v ->
                           (* Check whether variable occurs in previous arguments: *)
                           not (CCArray.exists (T.var_occurs ~var:v) (Array.sub s_args 0 idx))
                           && not (CCArray.exists (T.var_occurs ~var:v) (Array.sub t_args 0 (Array.length t_args - List.length args))
                           (* Check whether variable occurs in heads: *)
                           && not (T.var_occurs ~var:v f)
                           && not (T.var_occurs ~var:v g)
                           (* Check whether variable occurs in other literals: *)
                           && not (List.exists (Literal.var_occurs v) (CCArray.except_idx (C.lits info.active) active_idx)))
                         | None -> false
                       )
                then
                  (* Calculate the part of t that unifies with the variable *)
                  let t_prefix = T.app g (Array.to_list (Array.sub t_args 0 (Array.length t_args - List.length args))) in
                  Some (head, t_prefix)
                else
                  None
              | _ -> None
            end
          | None -> None
        end
      | _ -> None
    end

  (* Checks whether we must allow superposition at variables to be complete. *)
  let sup_at_var_condition info var replacement =
    let open SupInfo in
    let ord = Ctx.ord () in
    let us = info.subst in
    let subst = US.subst us in
    let renaming = S.Renaming.create () in
<<<<<<< HEAD
    let replacement' = S.FO.apply ~renaming subst (replacement, info.scope_active) in
    let var' = S.FO.apply ~renaming subst (var, info.scope_passive) in
    if (not (Type.is_fun (Term.ty var')) || not (O.might_flip ord var' replacement'))
    then (
      Util.debugf ~section 5
        "Cannot flip: %a = %a"
        (fun k->k T.pp var' T.pp replacement');
      false (* If the lhs vs rhs cannot flip, we don't need a sup at var *)
    )
    else (
      (* Check whether var occurs only with the same arguments everywhere. *)
      let unique_args_of_var =
        C.lits info.passive
        |> Lits.fold_terms ~vars:true ~ty_args:false ~which:`All ~ord ~subterms:true ~eligible:(fun _ _ -> true)
        |> Sequence.fold_while
          (fun unique_args (t,_) ->
             if Head.term_to_head t == Head.term_to_head var
             then (
               if unique_args == Some (Head.term_to_args t)
               then (unique_args, `Continue) (* found the same arguments of var again *)
               else (None, `Stop) (* different arguments of var found *)
             ) else (unique_args, `Continue) (* this term doesn't have var as head *)
          )
          None
      in
      match unique_args_of_var with
        | Some _ ->
          Util.debugf ~section 5
            "Variable %a has same args everywhere in %a"
            (fun k->k T.pp var C.pp info.passive);
          false (* If var occurs with the same arguments everywhere, we don't need sup at vars *)
        | None ->
          (* Check whether Cσ is >= C[var -> replacement]σ *)
          let passive'_lits = CCArray.map (fun l -> Lit.apply_subst ~renaming subst (l, info.scope_passive)) (C.lits info.passive) in
          let fresh_var = HVar.fresh ~ty:(Term.ty var) () in
          let passive_t'_lits =
            Sequence.of_array (C.lits info.passive)
            |> Sequence.map (fun l -> Lit.replace l ~old:var ~by:(Term.var fresh_var))
            (* replace var by fresh_var, resulting in C[var -> fresh_var] *)
            |> Sequence.map
              (fun l ->
                 Lit.apply_subst ~renaming
                   (Unif.FO.bind subst (fresh_var, info.scope_passive) (replacement',2))
                   (l, info.scope_passive)
              )
            (* apply subst (which ignores fresh_var) and replace fresh_var by replacement',
               resulting in C[var -> replacement']σ *)
            |> Sequence.to_array in
          if Lits.compare_multiset ~ord passive'_lits passive_t'_lits = Comp.Gt
          then (
            Util.debugf ~section 5
              "Sup at var condition is not fulfilled because: %a >= %a"
              (fun k->k Lits.pp passive'_lits Lits.pp passive_t'_lits);
            false
          )
          else true (* If Cσ is either <= or incomparable to C[var -> replacement]σ, we need sup at var.*)
    )

=======
    let passive'_lits =
      CCArray.map (fun l -> Lit.apply_subst renaming subst (l, info.scope_passive)) (C.lits info.passive)
    in
    let replacement' = S.FO.apply renaming subst (replacement, info.scope_active) in
    let passive_t'_lits =
      Sequence.of_array (C.lits info.passive)
      |> Sequence.map (fun l -> Lit.replace l ~old:var ~by:replacement')
      |> Sequence.map (fun l -> Lit.apply_subst renaming subst (l, info.scope_passive))
      |> Sequence.to_array in
    let ord = Ctx.ord () in
    not (Lits.compare_multiset ~ord passive'_lits passive_t'_lits = Comp.Gt)
>>>>>>> d6cafa45

  (* Helper that does one or zero superposition inference, with all
     the given parameters. Clauses have a scope. *)
  let do_classic_superposition info acc =
    let ord = Ctx.ord () in
    let open SupInfo in
    let module P = Position in
    Util.incr_stat stat_superposition_call;
    let sc_a = info.scope_active in
    let sc_p = info.scope_passive in
    Util.debugf ~section 3
      "@[<2>sup@ @[%a[%d] s=%a t=%a@]@ @[%a[%d] passive_lit=%a p=%a@]@ with subst=@[%a@]@]"
      (fun k->k C.pp info.active sc_a T.pp info.s T.pp info.t
          C.pp info.passive sc_p Lit.pp info.passive_lit
          Position.pp info.passive_pos US.pp info.subst);
    assert (InnerTerm.DB.closed (info.s:>InnerTerm.t));
    assert (InnerTerm.DB.closed (info.u_p:T.t:>InnerTerm.t));
    assert (not(T.is_var info.u_p) || T.is_ho_var info.u_p);
    let active_idx = Lits.Pos.idx info.active_pos in
    let passive_idx, passive_lit_pos = Lits.Pos.cut info.passive_pos in
    try
      let renaming = S.Renaming.create () in
      let us = info.subst in
      let subst = US.subst us in
      let t' = S.FO.apply renaming subst (info.t, sc_a) in
      begin match info.passive_lit, info.passive_pos with
        | Lit.Prop (_, true), P.Arg(_, P.Left P.Stop) ->
          if T.equal t' T.true_
          then raise (ExitSuperposition "will yield a bool tautology")
        | Lit.Equation (_, v, true), P.Arg(_, P.Left P.Stop)
        | Lit.Equation (v, _, true), P.Arg(_, P.Right P.Stop) ->
          (* are we in the specific, but no that rare, case where we
             rewrite s=t using s=t (into a tautology t=t)? *)
          (* TODO: use Unif.FO.eq? *)
          let v' = S.FO.apply renaming subst (v, sc_p) in
          if T.equal t' v'
          then raise (ExitSuperposition "will yield a tautology");
        | _ -> ()
      end;
      let passive_lit' = Lit.apply_subst_no_simp renaming subst (info.passive_lit, sc_p) in
      let new_trail = C.trail_l [info.active; info.passive] in
      if Env.is_trivial_trail new_trail then raise (ExitSuperposition "trivial trail");
      let s' = S.FO.apply renaming subst (info.s, sc_a) in
      if (
        O.compare ord s' t' = Comp.Lt ||
        not (Lit.Pos.is_max_term ~ord passive_lit' passive_lit_pos) ||
        not (BV.get (C.eligible_res (info.passive, sc_p) subst) passive_idx) ||
        not (C.is_eligible_param (info.active, sc_a) subst ~idx:active_idx)
      ) then raise (ExitSuperposition "bad ordering conditions");
      (* Check for superposition at a variable *)
      if not !_sup_at_vars then
        assert (not (T.is_var info.u_p))
      else if T.is_var info.u_p && not (sup_at_var_condition info info.u_p info.t) then
         raise (ExitSuperposition "superposition at variable");
      (* Check for hidden superposition at a variable *)
      if !_restrict_hidden_sup_at_vars then (
        match is_hidden_sup_at_var info with
          | Some (var,replacement) when not (sup_at_var_condition info var replacement)
          -> raise (ExitSuperposition "hidden superposition at variable")
        | _ -> ()
      );
      (* ordering constraints are ok *)
      let lits_a = CCArray.except_idx (C.lits info.active) active_idx in
      let lits_p = CCArray.except_idx (C.lits info.passive) passive_idx in
      (* replace s\sigma by t\sigma in u|_p\sigma *)
      let new_passive_lit =
        Lit.Pos.replace passive_lit'
          ~at:passive_lit_pos ~by:t' in
      let c_guard = Literal.of_unif_subst renaming us in
      let tags = Unif_subst.tags us in
      (* apply substitution to other literals *)
      let new_lits =
        new_passive_lit ::
          c_guard @
          Lit.apply_subst_list renaming subst (lits_a, sc_a) @
          Lit.apply_subst_list renaming subst (lits_p, sc_p)
      in
      let rule =
        let name = if Lit.sign passive_lit' then "sup+" else "sup-" in
        Proof.Rule.mk name
      in
      let proof =
        Proof.Step.inference ~rule ~tags
          [C.proof_parent_subst renaming (info.active,sc_a) subst;
           C.proof_parent_subst renaming (info.passive,sc_p) subst]
      and penalty =
        C.penalty info.active
        + C.penalty info.passive
        + (if T.is_var s' then 2 else 0) (* superposition from var = bad *)
      in
      let new_clause = C.create ~trail:new_trail ~penalty new_lits proof in
      Util.debugf ~section 3 "@[... ok, conclusion@ @[%a@]@]" (fun k->k C.pp new_clause);
      new_clause :: acc
    with ExitSuperposition reason ->
      Util.debugf ~section 3 "... cancel, %s" (fun k->k reason);
      acc

  (* simultaneous superposition: when rewriting D with C \lor s=t,
      replace s with t everywhere in D rather than at one place. *)
  let do_simultaneous_superposition info acc =
    let ord = Ctx.ord () in
    let open SupInfo in
    let module P = Position in
    Util.incr_stat stat_superposition_call;
    let sc_a = info.scope_active in
    let sc_p = info.scope_passive in
    Util.debugf ~section 3
      "@[<hv2>simultaneous sup@ \
       @[<2>active@ %a[%d]@ s=@[%a@]@ t=@[%a@]@]@ \
       @[<2>passive@ %a[%d]@ passive_lit=@[%a@]@ p=@[%a@]@]@ with subst=@[%a@]@]"
      (fun k->k C.pp info.active sc_a T.pp info.s T.pp info.t
          C.pp info.passive sc_p Lit.pp info.passive_lit
          Position.pp info.passive_pos US.pp info.subst);
    assert (InnerTerm.DB.closed (info.s:>InnerTerm.t));
    assert (InnerTerm.DB.closed (info.u_p:T.t:>InnerTerm.t));
    assert (not(T.is_var info.u_p) || T.is_ho_var info.u_p);
    let active_idx = Lits.Pos.idx info.active_pos in
    let passive_idx, passive_lit_pos = Lits.Pos.cut info.passive_pos in
    try
      let renaming = S.Renaming.create () in
      let us = info.subst in
      let subst = US.subst us in
      let t' = S.FO.apply renaming subst (info.t, sc_a) in
      begin match info.passive_lit, info.passive_pos with
        | Lit.Prop (_, true), P.Arg(_, P.Left P.Stop) ->
          if T.equal t' T.true_
          then raise (ExitSuperposition "will yield a bool tautology")
        | Lit.Equation (_, v, true), P.Arg(_, P.Left P.Stop)
        | Lit.Equation (v, _, true), P.Arg(_, P.Right P.Stop) ->
          (* are we in the specific, but no that rare, case where we
             rewrite s=t using s=t (into a tautology t=t)? *)
          let v' = S.FO.apply renaming subst (v, sc_p) in
          if T.equal t' v'
          then raise (ExitSuperposition "will yield a tautology");
        | _ -> ()
      end;
      let passive_lit' =
        Lit.apply_subst_no_simp renaming subst (info.passive_lit, sc_p)
      in
      let new_trail = C.trail_l [info.active; info.passive] in
      if Env.is_trivial_trail new_trail then raise (ExitSuperposition "trivial trail");
      let s' = S.FO.apply renaming subst (info.s, sc_a) in
      if (
        O.compare ord s' t' = Comp.Lt ||
        not (Lit.Pos.is_max_term ~ord passive_lit' passive_lit_pos) ||
        not (BV.get (C.eligible_res (info.passive, sc_p) subst) passive_idx) ||
        not (C.is_eligible_param (info.active, sc_a) subst ~idx:active_idx)
      ) then raise (ExitSuperposition "bad ordering conditions");
      (* Check for superposition at a variable *)
      if not !_sup_at_vars then
        assert (not (T.is_var info.u_p))
      else if T.is_var info.u_p && not (sup_at_var_condition info info.u_p info.t) then
        raise (ExitSuperposition "superposition at variable");
      (* Check for hidden superposition at a variable *)
      match is_hidden_sup_at_var info with
      | Some (var,replacement) when not (sup_at_var_condition info var replacement)
        -> raise (ExitSuperposition "hidden superposition at variable")
      | _ -> ();
      (* ordering constraints are ok, build new active lits (excepted s=t) *)
      let lits_a = CCArray.except_idx (C.lits info.active) active_idx in
      let lits_a = Lit.apply_subst_list renaming subst (lits_a, sc_a) in
      (* build passive literals and replace u|p\sigma with t\sigma *)
      let u' = S.FO.apply renaming subst (info.u_p, sc_p) in
      assert (Type.equal (T.ty u') (T.ty t'));
      let lits_p = Array.to_list (C.lits info.passive) in
      let lits_p = Lit.apply_subst_list renaming subst (lits_p, sc_p) in
      (* assert (T.equal (Lits.Pos.at (Array.of_list lits_p) info.passive_pos) u'); *)
      let lits_p = List.map (Lit.map (fun t-> T.replace t ~old:u' ~by:t')) lits_p in
      let c_guard = Literal.of_unif_subst renaming us in
      let tags = Unif_subst.tags us in
      (* build clause *)
      let new_lits = c_guard @ lits_a @ lits_p in
      let rule =
        let name = if Lit.sign passive_lit' then "s_sup+" else "s_sup-" in
        Proof.Rule.mk name
      in
      let proof =
        Proof.Step.inference ~rule ~tags
          [C.proof_parent_subst renaming (info.active,sc_a) subst;
           C.proof_parent_subst renaming (info.passive,sc_p) subst]
      and penalty =
        C.penalty info.active
        + C.penalty info.passive
        + (if T.is_var s' then 2 else 0) (* superposition from var = bad *)
      in
      let new_clause = C.create ~trail:new_trail ~penalty new_lits proof in
      Util.debugf ~section 3 "@[... ok, conclusion@ @[%a@]@]" (fun k->k C.pp new_clause);
      new_clause :: acc
    with ExitSuperposition reason ->
      Util.debugf ~section 3 "@[... cancel, %s@]" (fun k->k reason);
      acc

  (* choose between regular and simultaneous superposition *)
  let do_superposition info acc=
    let open SupInfo in
    assert (Type.equal (T.ty info.s) (T.ty info.t));
    assert (Unif.Ty.equal ~subst:(US.subst info.subst)
        (T.ty info.s, info.scope_active) (T.ty info.u_p, info.scope_passive));
    if !_use_simultaneous_sup
    then do_simultaneous_superposition info acc
    else do_classic_superposition info acc

  let infer_active clause =
    Util.enter_prof prof_infer_active;
    (* no literal can be eligible for paramodulation if some are selected.
       This checks if inferences with i-th literal are needed? *)
    let eligible = C.Eligible.param clause in
    (* do the inferences where clause is active; for this,
       we try to rewrite conditionally other clauses using
       non-minimal sides of every positive literal *)
    let new_clauses =
      Lits.fold_eqn ~sign:true ~ord:(Ctx.ord ())
        ~both:true ~eligible (C.lits clause)
      |> Sequence.fold
        (fun acc (s, t, _, s_pos) ->
           (* rewrite clauses using s *)
           I.retrieve_unifiables (!_idx_sup_into, 1) (s, 0)
           |> Sequence.filter (fun (u_p,_,_) -> T.DB.is_closed u_p)
           |> Sequence.fold
             (fun acc (u_p, with_pos, subst) ->
                (* rewrite u_p with s *)
                let passive = with_pos.C.WithPos.clause in
                let passive_pos = with_pos.C.WithPos.pos in
                let passive_lit, _ = Lits.Pos.lit_at (C.lits passive) passive_pos in
                let info = SupInfo.( {
                    s; t; active=clause; active_pos=s_pos; scope_active=0;
                    u_p; passive; passive_lit; passive_pos; scope_passive=1; subst;
                  }) in
                do_superposition info acc)
             acc)
        []
    in
    Util.exit_prof prof_infer_active;
    new_clauses

  let infer_passive clause =
    Util.enter_prof prof_infer_passive;
    (* perform inference on this lit? *)
    let eligible = C.Eligible.(res clause) in
    (* do the inferences in which clause is passive (rewritten),
       so we consider both negative and positive literals *)
    let new_clauses =
      Lits.fold_terms ~vars:!_sup_at_vars ~subterms:true ~ord:(Ctx.ord ())
        ~which:`Max ~eligible (C.lits clause)
      |> Sequence.filter (fun (u_p, _) -> not (T.is_var u_p) || T.is_ho_var u_p)
      (* TODO: could exclude more variables from the index:
         they are not needed if they occur with the same args everywhere in the clause *)
      |> Sequence.filter (fun (u_p, _) -> T.DB.is_closed u_p)
      |> Sequence.fold
        (fun acc (u_p, passive_pos) ->
           let passive_lit, _ = Lits.Pos.lit_at (C.lits clause) passive_pos in
           (* all terms that occur in an equation in the active_set
              and that are potentially unifiable with u_p (u at position p) *)
           I.retrieve_unifiables (!_idx_sup_from, 1) (u_p,0)
           |> Sequence.fold
             (fun acc (_, with_pos, subst) ->
                let active = with_pos.C.WithPos.clause in
                let s_pos = with_pos.C.WithPos.pos in
                match Lits.View.get_eqn (C.lits active) s_pos with
                  | Some (s, t, true) ->
                    let info = SupInfo.({
                        s; t; active; active_pos=s_pos; scope_active=1; subst;
                        u_p; passive=clause; passive_lit; passive_pos; scope_passive=0;
                      }) in
                    do_superposition info acc
                  | _ -> acc)
             acc)
        []
    in
    Util.exit_prof prof_infer_passive;
    new_clauses

  let infer_equality_resolution clause =
    Util.enter_prof prof_infer_equality_resolution;
    let eligible = C.Eligible.always in
    (* iterate on those literals *)
    let new_clauses =
      Lits.fold_eqn ~sign:false ~ord:(Ctx.ord ())
        ~both:false ~eligible (C.lits clause)
      |> Sequence.filter_map
        (fun (l, r, _, l_pos) ->
           let pos = Lits.Pos.idx l_pos in
           try
             let us = Unif.FO.unify_full (l, 0) (r, 0) in
             if BV.get (C.eligible_res_no_subst clause) pos
             (* subst(lit) is maximal, we can do the inference *)
             then (
               Util.incr_stat stat_equality_resolution_call;
               let renaming = Subst.Renaming.create () in
               let subst = US.subst us in
               let rule = Proof.Rule.mk "eq_res" in
               let new_lits = CCArray.except_idx (C.lits clause) pos in
               let new_lits = Lit.apply_subst_list renaming subst (new_lits,0) in
               let c_guard = Literal.of_unif_subst renaming us in
               let tags = Unif_subst.tags us in
               let trail = C.trail clause and penalty = C.penalty clause in
               let proof = Proof.Step.inference ~rule ~tags
                   [C.proof_parent_subst renaming (clause,0) subst] in
               let new_clause = C.create ~trail ~penalty (c_guard@new_lits) proof in
               Util.debugf ~section 3 "@[<hv2>equality resolution on@ @[%a@]@ yields @[%a@]@]"
                 (fun k->k C.pp clause C.pp new_clause);
               Some new_clause
             ) else None
           with Unif.Fail ->
             (* l and r not unifiable, try next *)
             None)
      |> Sequence.to_rev_list
    in
    Util.exit_prof prof_infer_equality_resolution;
    new_clauses

  module EqFactInfo = struct
    type t = {
      clause : C.t;
      active_idx : int;
      s : T.t;
      t : T.t;
      u : T.t;
      v : T.t;
      subst : US.t;
      scope : int;
    }
  end

  (* do the inference between given positions, if ordering conditions are respected *)
  let do_eq_factoring info acc =
    let open EqFactInfo in
    let ord = Ctx.ord () in
    let s = info.s and t = info.t and v = info.v in
    let us = info.subst in
    (* check whether subst(lit) is maximal, and not (subst(s) < subst(t)) *)
    let renaming = S.Renaming.create () in
    let subst = US.subst us in
    if O.compare ord (S.FO.apply renaming subst (s, info.scope))
        (S.FO.apply renaming subst (t, info.scope)) <> Comp.Lt
       &&
       C.is_eligible_param (info.clause,info.scope) subst ~idx:info.active_idx
    then (
      Util.incr_stat stat_equality_factoring_call;
      let tags = Unif_subst.tags us in
      let proof =
        Proof.Step.inference
          ~rule:(Proof.Rule.mk"eq_fact") ~tags
          [C.proof_parent_subst renaming (info.clause,0) subst]
      (* new_lits: literals of the new clause. remove active literal
         and replace it by a t!=v one, and apply subst *)
      and new_lits = CCArray.except_idx (C.lits info.clause) info.active_idx in
      let new_lits = Lit.apply_subst_list renaming subst (new_lits,info.scope) in
      let c_guard = Literal.of_unif_subst renaming us in
      let lit' = Lit.mk_neq
          (S.FO.apply renaming subst (t, info.scope))
          (S.FO.apply renaming subst (v, info.scope))
      in
      let new_lits = lit' :: c_guard @ new_lits in
      let new_clause =
        C.create ~trail:(C.trail info.clause) ~penalty:(C.penalty info.clause)
          new_lits proof
      in
      Util.debugf ~section 3 "@[<hv2>equality factoring on@ @[%a@]@ yields @[%a@]@]"
        (fun k->k C.pp info.clause C.pp new_clause);
      new_clause :: acc
    ) else
      acc

  let infer_equality_factoring clause =
    Util.enter_prof prof_infer_equality_factoring;
    let eligible = C.Eligible.(filter Lit.is_pos) in
    (* find root terms that are unifiable with s and are not in the
       literal at s_pos. Calls [k] with a position and substitution *)
    let find_unifiable_lits idx s _s_pos k =
      Array.iteri
        (fun i lit ->
           match lit with
             | _ when i = idx -> () (* same index *)
             | Lit.Prop (p, true) ->
               (* positive proposition *)
               begin try
                   let subst = Unif.FO.unify_full (s,0) (p,0) in
                   k (p, T.true_, subst)
                 with Unif.Fail -> ()
               end
             | Lit.Equation (u, v, true) ->
               (* positive equation *)
               begin try
                   let subst = Unif.FO.unify_full (s,0) (u,0) in
                   k (u, v, subst)
                 with Unif.Fail -> ()
               end;
               begin try
                   let subst = Unif.FO.unify_full (s,0) (v,0) in
                   k (v, u, subst)
                 with Unif.Fail -> ()
               end;
             | _ -> () (* ignore other literals *)
        ) (C.lits clause)
    in
    (* try to do inferences with each positive literal *)
    let new_clauses =
      Lits.fold_eqn ~sign:true ~ord:(Ctx.ord ())
        ~both:true ~eligible (C.lits clause)
      |> Sequence.fold
        (fun acc (s, t, _, s_pos) -> (* try with s=t *)
           let active_idx = Lits.Pos.idx s_pos in
           find_unifiable_lits active_idx s s_pos
           |> Sequence.fold
             (fun acc (u,v,subst) ->
                let info = EqFactInfo.({
                    clause; s; t; u; v; active_idx; subst; scope=0;
                  }) in
                do_eq_factoring info acc)
             acc)
        []
    in
    Util.exit_prof prof_infer_equality_factoring;
    new_clauses

  (* ----------------------------------------------------------------------
   * simplifications
   * ---------------------------------------------------------------------- *)

  (* TODO: put forward pointers in simpl_set, to make some rewriting steps
      faster? (invalidate when updated, also allows to reclaim memory) *)

  (* TODO: use a record with
     - head
     - args
     - subst
     so as not to rebuild intermediate terms, and also to avoid mixing
     the head normal form and the substitution for (evaluated) arguments.

     Might even convert rules into De Bruijn, because:
       - special restriction (vars rhs ⊆ vars lhs)
       - indexing on first symbol might be sufficient if matching is fast
       - must rewrite matching to work on the record anyway
  *)

  let lazy_false = Lazy.from_val false

  type demod_state = {
    mutable demod_clauses: (C.t * Subst.t * Scoped.scope) list; (* rules used *)
    mutable demod_sc: Scoped.scope; (* current scope *)
  }

  (** Compute normal form of term w.r.t active set. Clauses used to
      rewrite are added to the clauses hashset.
      restrict is an option for restricting demodulation in positive maximal terms *)
  let demod_nf ?(restrict=lazy_false) (st:demod_state) c t : T.t =
    let ord = Ctx.ord () in
    (* compute normal form of subterm. If restrict is true, substitutions that
       are variable renamings are forbidden (since we are at root of a max term) *)
    let rec reduce_at_root ~restrict t k =
      (* find equations l=r that match subterm *)
      let cur_sc = st.demod_sc in
      assert (cur_sc > 0);
      let step =
        UnitIdx.retrieve ~sign:true (!_idx_simpl, cur_sc) (t, 0)
        |> Sequence.find_map
          (fun (l, r, (_,_,sign,unit_clause), subst) ->
             (* r is the term subterm is going to be rewritten into *)
             assert (C.is_unit_clause unit_clause);
             if sign &&
                (not (Lazy.force restrict) || not (S.is_renaming subst)) &&
                C.trail_subsumes unit_clause c &&
                (O.compare ord
                   (S.FO.apply Subst.Renaming.none subst (l,cur_sc))
                   (S.FO.apply Subst.Renaming.none subst (r,cur_sc)) = Comp.Gt)
             (* subst(l) > subst(r) and restriction does not apply, we can rewrite *)
             then (
               Util.debugf ~section 5
                 "@[<hv2>demod:@ @[<hv>t=%a[%d],@ l=%a[%d],@ r=%a[%d]@],@ subst=@[%a@]@]"
                 (fun k->k T.pp t 0 T.pp l cur_sc T.pp r cur_sc S.pp subst);
               (* sanity checks *)
               assert (Type.equal (T.ty l) (T.ty r));
               assert (Unif.FO.equal ~subst (l,cur_sc) (t,0));
               st.demod_clauses <-
                 (unit_clause,subst,cur_sc) :: st.demod_clauses;
               st.demod_sc <- 1 + st.demod_sc; (* allocate new scope *)
               Util.incr_stat stat_demodulate_step;
               Some (r, subst, cur_sc)
             ) else None)
      in
      begin match step with
        | None -> k t (* not found any match, normal form found *)
        | Some (rhs,subst,cur_sc) ->
          (* reduce [rhs] in current scope [cur_sc] *)
          assert (cur_sc < st.demod_sc);
          Util.debugf ~section 5
            "@[<2>demod:@ rewrite `@[%a@]`@ into `@[%a@]`@ using %a[%d]@]"
            (fun k->k T.pp t T.pp rhs Subst.pp subst cur_sc);
          (* NOTE: we retraverse the term several times, but this is simpler *)
          let rhs = Subst.FO.apply Subst.Renaming.none subst (rhs,cur_sc) in
          normal_form ~restrict rhs k (* done one rewriting step, continue *)
      end
    (* rewrite innermost-leftmost of [subst(t,scope)]. The initial scope is
       0, but then we normal_form terms in which variables are really the variables
       of the RHS of a previously applied rule (in context !sc); all those
       variables are bound to terms in context 0 *)
    and normal_form ~restrict t k =
      match T.view t with
        | T.Const _ -> reduce_at_root ~restrict t k
        | T.App (hd, l) ->
          (* rewrite subterms in call by value *)
          normal_form ~restrict:lazy_false hd
            (fun hd' ->
               normal_form_l l
                 (fun l' ->
                    let t' =
                      if T.equal hd hd' && T.same_l l l'
                      then t
                      else T.app hd' l'
                    in
                    (* rewrite term at root *)
                    reduce_at_root ~restrict t' k))
        | T.Fun (ty_arg, body) ->
          (* reduce under lambdas *)
          normal_form ~restrict:lazy_false body
            (fun body' ->
               let u = if T.equal body body' then t else T.fun_ ty_arg body' in
               k u)
        | T.Var _ | T.DB _ -> k t
        | T.AppBuiltin (b, l) ->
          normal_form_l l
            (fun l' ->
               let u =
                 if T.same_l l l' then t else T.app_builtin ~ty:(T.ty t) b l'
               in
               k u)
    and normal_form_l l k = match l with
      | [] -> k []
      | t :: tail ->
        normal_form ~restrict:lazy_false t
          (fun t' ->
             normal_form_l tail
               (fun l' -> k (t' :: l')))
    in
    normal_form ~restrict t (fun t->t)

  let[@inline] eq_c_subst (c1,s1,sc1)(c2,s2,sc2) =
    C.equal c1 c2 && sc1=sc2 && Subst.equal s1 s2

  (* Demodulate the clause, with restrictions on which terms to rewrite *)
  let demodulate_ c =
    Util.incr_stat stat_demodulate_call;
    let ord = Ctx.ord () in
    (* state for storing proofs and scope *)
    let st = {
      demod_clauses=[];
      demod_sc=1;
    } in
    (* literals that are eligible for paramodulation. *)
    let eligible_param = lazy (C.eligible_param (c,0) S.empty) in
    (* demodulate literals *)
    let demod_lit i lit =
      (* strictly maximal terms might be blocked *)
      let strictly_max = lazy (
        begin match lit with
          | Lit.Equation (t1,t2,true) ->
            begin match O.compare ord t1 t2 with
              | Comp.Gt -> [t1] | Comp.Lt -> [t2] | _ -> []
            end
          | Lit.Prop (t,true) -> [t]
          | _ -> []
        end
      ) in
      (* shall we restrict a subterm? only for max terms in positive
          equations that are eligible for paramodulation.

         NOTE: E's paper mentions that restrictions should occur for
         literals eligible for {b resolution}, not paramodulation, but
         it seems it might be a typo
      *)
      let restrict_term t = lazy (
        if Lit.is_pos lit && BV.get (Lazy.force eligible_param) i
        then
          (* restrict max terms in positive literals eligible for resolution *)
          CCList.mem ~eq:T.equal t (Lazy.force strictly_max)
        else false
      ) in
      Lit.map
        (fun t -> demod_nf ~restrict:(restrict_term t) st c t)
        lit
    in
    (* demodulate every literal *)
    let lits = Array.mapi demod_lit (C.lits c) in
    if Lits.equal_com (C.lits c) lits
    then (
      (* no rewriting performed *)
      SimplM.return_same c
    ) else (
      (* construct new clause *)
      st.demod_clauses <- CCList.uniq ~eq:eq_c_subst st.demod_clauses;
      let proof =
        Proof.Step.simp
          ~rule:(Proof.Rule.mk "demod")
          (C.proof_parent c ::
             List.rev_map
               (fun (c,subst,sc) ->
                  C.proof_parent_subst Subst.Renaming.none (c,sc) subst)
               st.demod_clauses) in
      let trail = C.trail c in (* we know that demodulating rules have smaller trail *)
      let new_c = C.create_a ~trail ~penalty:(C.penalty c) lits proof in
      Util.debugf ~section 3 "@[<hv2>demodulate@ @[%a@]@ into @[%a@]@ using @[%a@]@]"
        (fun k->
           let pp_c_s out (c,s,sc) =
             Format.fprintf out "(@[%a@ :subst %a[%d]@])" C.pp c Subst.pp s sc in
           k C.pp c C.pp new_c (Util.pp_list pp_c_s) st.demod_clauses);
      (* return simplified clause *)
      SimplM.return_new new_c
    )

  let demodulate c = Util.with_prof prof_demodulate demodulate_ c

  (** Find clauses that [given] may demodulate, add them to set *)
  let backward_demodulate set given =
    Util.enter_prof prof_back_demodulate;
    let ord = Ctx.ord () in
    let renaming = Subst.Renaming.create () in
    (* find clauses that might be rewritten by l -> r *)
    let recurse ~oriented set l r =
      I.retrieve_specializations (!_idx_back_demod,1) (l,0)
      |> Sequence.fold
        (fun set (_t',with_pos,subst) ->
           let c = with_pos.C.WithPos.clause in
           (* subst(l) matches t' and is > subst(r), very likely to rewrite! *)
           if ((oriented ||
                O.compare ord
                  (S.FO.apply renaming subst (l,0))
                  (S.FO.apply renaming subst (r,0)) = Comp.Gt
           ) && C.trail_subsumes c given
           )
           then  (* add the clause to the set, it may be rewritten by l -> r *)
             C.ClauseSet.add c set
           else set)
        set
    in
    let set' = match C.lits given with
      | [|Lit.Equation (l,r,true) |] ->
        begin match Ordering.compare ord l r with
          | Comp.Gt -> recurse ~oriented:true set l r
          | Comp.Lt -> recurse ~oriented:true set r l
          | _ ->
            let set' = recurse ~oriented:false set l r in
            recurse ~oriented:false set' r l
            (* both sides can rewrite, but we need to check ordering *)
        end
      | _ -> set
    in
    Util.exit_prof prof_back_demodulate;
    set'

  let is_tautology c =
    let is_tauto = Lits.is_trivial (C.lits c) || Trail.is_trivial (C.trail c) in
    if is_tauto then Util.debugf ~section 3 "@[@[%a@]@ is a tautology@]" (fun k->k C.pp c);
    is_tauto

  (* semantic tautology deletion, using a congruence closure algorithm
     to see if negative literals imply some positive literal *)
  let is_semantic_tautology_real (c:C.t) : bool =
    (* create the congruence closure of all negative equations of [c] *)
    let cc = Congruence.FO.create ~size:8 () in
    let cc =
      Array.fold_left
        (fun cc lit -> match lit with
           | Lit.Equation (l, r, false) ->
             Congruence.FO.mk_eq cc l r
           | Lit.Prop (p, false) ->
             Congruence.FO.mk_eq cc p T.true_
           | _ -> cc)
        cc (C.lits c)
    in
    let res = CCArray.exists
        (function
          | Lit.Equation (l, r, true) ->
            (* if l=r is implied by the congruence, then the clause is redundant *)
            Congruence.FO.is_eq cc l r
          | Lit.Prop (p, true) ->
            Congruence.FO.is_eq cc p T.true_
          | _ -> false)
        (C.lits c)
    in
    if res then (
      Util.incr_stat stat_semantic_tautology;
      Util.debugf ~section 2 "@[@[%a@]@ is a semantic tautology@]" (fun k->k C.pp c);
    );
    res

  let is_semantic_tautology_ c =
    if Array.length (C.lits c) >= 2 &&
       CCArray.exists Lit.is_neg (C.lits c) &&
       CCArray.exists Lit.is_pos (C.lits c)
    then is_semantic_tautology_real c
    else false

  let is_semantic_tautology c =
    Util.with_prof prof_semantic_tautology is_semantic_tautology_ c

  let var_in_subst_ us v sc =
    S.mem (US.subst us) ((v:T.var:>InnerTerm.t HVar.t),sc)

  let basic_simplify c =
    if C.get_flag flag_simplified c
    then SimplM.return_same c
    else (
      Util.enter_prof prof_basic_simplify;
      Util.incr_stat stat_basic_simplify_calls;
      let lits = C.lits c in
      let has_changed = ref false in
      let tags = ref [] in
      (* bv: literals to keep *)
      let bv = BV.create ~size:(Array.length lits) true in
      (* eliminate absurd lits *)
      Array.iteri
        (fun i lit ->
           if Lit.is_absurd lit then (
             has_changed := true;
             tags := Lit.is_absurd_tags lit @ !tags;
             BV.reset bv i
           ))
        lits;
      (* eliminate inequations x != t *)
      let us = ref US.empty in
      let try_unif i t1 sc1 t2 sc2 =
        try
          let subst' = Unif.FO.unify_full ~subst:!us (t1,sc1) (t2,sc2) in
          has_changed := true;
          BV.reset bv i;
          us := subst';
        with Unif.Fail -> ()
      in
      Array.iteri
        (fun i lit ->
           let can_destr_eq_var v =
             not (var_in_subst_ !us v 0) && not (Type.is_fun (HVar.ty v))
           in
           if BV.get bv i then match lit with
             | Lit.Equation (l, r, false) ->
               begin match T.view l, T.view r with
                 | T.Var v, _ when can_destr_eq_var v ->
                   (* eligible for destructive Equality Resolution, try to update
                       [subst]. Careful: in the case [X!=a | X!=b | C] we must
                       bind X only to [a] or [b], not unify [a] with [b].

                      NOTE: this also works for HO constraints for unshielded vars *)
                   try_unif i l 0 r 0
                 | _, T.Var v when can_destr_eq_var v ->
                   try_unif i r 0 l 0
                 | _ -> ()
               end
             | Lit.Equation (l, r, true) when Type.is_prop (T.ty l) ->
               begin match T.view l, T.view r with
                 | ( T.AppBuiltin (Builtin.True, []), T.Var x
                   | T.Var x, T.AppBuiltin (Builtin.True, []))
                   when not (var_in_subst_ !us x 0) ->
                   (* [C or x=true ---> C[x:=false]] *)
                   begin
                     try
                       let subst' = US.FO.bind !us (x,0) (T.false_,0) in
                       has_changed := true;
                       BV.reset bv i;
                       us := subst';
                     with Unif.Fail -> ()
                   end

                 | _ -> ()
               end
             | _ -> ())
        lits;
      let new_lits = BV.select bv lits in
      let new_lits =
        if US.is_empty !us then new_lits
        else (
          assert !has_changed;
          let subst = US.subst !us in
          let tgs = US.tags !us in
          tags := tgs @ !tags;
          let c_guard = Literal.of_unif_subst Subst.Renaming.none !us in
          c_guard @ Lit.apply_subst_list Subst.Renaming.none subst (new_lits,0)
        )
      in
      let new_lits = CCList.uniq ~eq:Lit.equal_com new_lits in
      if not !has_changed && List.length new_lits = Array.length lits then (
        Util.exit_prof prof_basic_simplify;
        C.set_flag flag_simplified c true;
        SimplM.return_same c  (* no simplification *)
      ) else (
        let parent =
          if Subst.is_empty (US.subst !us) then C.proof_parent c
          else C.proof_parent_subst Subst.Renaming.none (c,0) (US.subst !us)
        in
        let proof =
          Proof.Step.simp [parent]
            ~tags:!tags ~rule:(Proof.Rule.mk "simplify") in
        let new_clause =
          C.create ~trail:(C.trail c) ~penalty:(C.penalty c) new_lits proof
        in
        Util.debugf ~section 3
          "@[<>@[%a@]@ @[<2>basic_simplifies into@ @[%a@]@]@ with @[%a@]@]"
          (fun k->k C.pp c C.pp new_clause US.pp !us);
        Util.incr_stat stat_basic_simplify;
        Util.exit_prof prof_basic_simplify;
        SimplM.return_new new_clause
      )
    )

  let is_distinct_ id =
    let s = ID.name id in
    String.length s > 2 && s.[0] = '"' && s.[String.length s-1] = '"'

  let handle_distinct_constants lit =
    match lit with
      | Lit.Equation (l, r, sign) when T.is_const l && T.is_const r ->
        let s1 = T.head_exn l and s2 = T.head_exn r in
        if is_distinct_ s1 && is_distinct_ s2
        then
          if sign = (ID.equal s1 s2)
          then Some (Lit.mk_tauto,[],[Proof.Tag.T_distinct])  (* "a" = "a", or "a" != "b" *)
          else Some (Lit.mk_absurd,[],[Proof.Tag.T_distinct]) (* "a" = "b" or "a" != "a" *)
        else None
      | _ -> None

  exception FoundMatch of T.t * C.t * S.t

  let positive_simplify_reflect c =
    Util.enter_prof prof_pos_simplify_reflect;
    (* iterate through literals and try to resolve negative ones *)
    let rec iterate_lits acc lits clauses = match lits with
      | [] -> List.rev acc, clauses
      | (Lit.Equation (s, t, false) as lit)::lits' ->
        begin match equatable_terms clauses s t with
          | None -> (* keep literal *)
            iterate_lits (lit::acc) lits' clauses
          | Some new_clauses -> (* drop literal, remember clauses *)
            iterate_lits acc lits' new_clauses
        end
      | lit::lits' -> iterate_lits (lit::acc) lits' clauses
    (** try to make the terms equal using some positive unit clauses
        from active_set *)
    and equatable_terms clauses t1 t2 =
      match T.Classic.view t1, T.Classic.view t2 with
        | _ when T.equal t1 t2 -> Some clauses  (* trivial *)
        | T.Classic.App (f, ss), T.Classic.App (g, ts)
          when ID.equal f g && List.length ss = List.length ts ->
          (* try to make the terms equal directly *)
          begin match equate_root clauses t1 t2 with
            | None -> (* otherwise try to make subterms pairwise equal *)
              let ok, clauses = List.fold_left2
                  (fun (ok, clauses) t1' t2' ->
                     if ok
                     then match equatable_terms clauses t1' t2' with
                       | None -> false, []
                       | Some clauses -> true, clauses
                     else false, [])
                  (true, clauses) ss ts
              in
              if ok then Some clauses else None
            | Some clauses -> Some clauses
          end
        | _ -> equate_root clauses t1 t2 (* try to solve it with a unit equality *)
    (** try to equate terms with a positive unit clause that match them *)
    and equate_root clauses t1 t2 =
      try
        UnitIdx.retrieve ~sign:true (!_idx_simpl,1)(t1,0)
        |> Sequence.iter
          (fun (l,r,(_,_,_,c'),subst) ->
             assert (Unif.FO.equal ~subst (l,1)(t1,0));
             if Unif.FO.equal ~subst (r,1)(t2,0)
             && C.trail_subsumes c' c
             then begin
               (* t1!=t2 is refuted by l\sigma = r\sigma *)
               Util.debugf ~section 4
                 "@[<2>equate @[%a@]@ and @[%a@]@ using @[%a@]@]"
                 (fun k->k T.pp t1 T.pp t2 C.pp c');
               raise (FoundMatch (r, c', subst)) (* success *)
             end
          );
        None (* no match *)
      with FoundMatch (_r, c', subst) ->
        Some (C.proof_parent_subst Subst.Renaming.none (c',1) subst :: clauses)  (* success *)
    in
    (* fold over literals *)
    let lits, premises = iterate_lits [] (C.lits c |> Array.to_list) [] in
    if List.length lits = Array.length (C.lits c)
    then (
      (* no literal removed, keep c *)
      Util.exit_prof prof_pos_simplify_reflect;
      SimplM.return_same c
    ) else (
      let proof =
        Proof.Step.simp ~rule:(Proof.Rule.mk "simplify_reflect+")
          (C.proof_parent c::premises) in
      let trail = C.trail c and penalty = C.penalty c in
      let new_c = C.create ~trail ~penalty lits proof in
      Util.debugf ~section 3 "@[@[%a@]@ pos_simplify_reflect into @[%a@]@]"
        (fun k->k C.pp c C.pp new_c);
      Util.exit_prof prof_pos_simplify_reflect;
      SimplM.return_new new_c
    )

  let negative_simplify_reflect c =
    Util.enter_prof prof_neg_simplify_reflect;
    (* iterate through literals and try to resolve positive ones *)
    let rec iterate_lits acc lits clauses = match lits with
      | [] -> List.rev acc, clauses
      | (Lit.Equation (s, t, true) as lit)::lits' ->
        begin match can_refute s t, can_refute t s with
          | None, None -> (* keep literal *)
            iterate_lits (lit::acc) lits' clauses
          | Some new_clause, _ | _, Some new_clause -> (* drop literal, remember clause *)
            iterate_lits acc lits' (new_clause :: clauses)
        end
      | lit::lits' -> iterate_lits (lit::acc) lits' clauses
    (** try to remove the literal using a negative unit clause *)
    and can_refute s t =
      try
        UnitIdx.retrieve ~sign:false (!_idx_simpl,1) (s,0)
        |> Sequence.iter
          (fun (l, r, (_,_,_,c'), subst) ->
             assert (Unif.FO.equal ~subst (l, 1) (s, 0));
             if Unif.FO.equal ~subst (r, 1) (t, 0)
             && C.trail_subsumes c' c
             then begin
               (* TODO: useless? *)
               let subst = Unif.FO.matching ~subst ~pattern:(r, 1) (t, 0) in
               Util.debugf ~section 3 "@[neg_reflect eliminates@ @[%a=%a@]@ with @[%a@]@]"
                 (fun k->k T.pp s T.pp t C.pp c');
               raise (FoundMatch (r, c', subst)) (* success *)
             end
          );
        None (* no match *)
      with FoundMatch (_r, c', subst) ->
        Some (C.proof_parent_subst Subst.Renaming.none (c',1) subst) (* success *)
    in
    (* fold over literals *)
    let lits, premises = iterate_lits [] (C.lits c |> Array.to_list) [] in
    if List.length lits = Array.length (C.lits c)
    then (
      (* no literal removed *)
      Util.exit_prof prof_neg_simplify_reflect;
      SimplM.return_same c
    ) else (
      let proof =
        Proof.Step.simp
          ~rule:(Proof.Rule.mk "simplify_reflect-")
          (C.proof_parent c :: premises) in
      let new_c = C.create ~trail:(C.trail c) ~penalty:(C.penalty c) lits proof in
      Util.debugf ~section 3 "@[@[%a@]@ neg_simplify_reflect into @[%a@]@]"
        (fun k->k C.pp c C.pp new_c);
      Util.exit_prof prof_neg_simplify_reflect;
      SimplM.return_new new_c
    )

  (* ----------------------------------------------------------------------
   * subsumption
   * ---------------------------------------------------------------------- *)

  (** raised when a subsuming substitution is found *)
  exception SubsumptionFound of S.t

  (** check that every literal in a matches at least one literal in b *)
  let all_lits_match a sc_a b sc_b =
    CCArray.for_all
      (fun lita ->
         CCArray.exists
           (fun litb ->
              not (Sequence.is_empty (Lit.subsumes (lita, sc_a) (litb, sc_b))))
           b)
      a

  (** Compare literals by subsumption difficulty
      (see "towards efficient subsumption", Tammet).
      We sort by increasing order, so non-ground, deep, heavy literals are
      smaller (thus tested early) *)
  let compare_literals_subsumption lita litb =
    CCOrd.(
      (* ground literal is bigger *)
      bool (Lit.is_ground lita) (Lit.is_ground litb)
      (* deep literal is smaller *)
      <?> (map Lit.depth (opp int), lita, litb)
      (* heavy literal is smaller *)
      <?> (map Lit.weight (opp int), lita, litb)
    )

  (* replace the bitvector system by some backtracking scheme?
     XXX: maybe not a good idea. the algorithm is actually quite subtle
     and needs tight control over the traversal (lookahead of free
     variables in next literals, see [check_vars]...) *)

  (** Check whether [a] subsumes [b], and if it does, return the
      corresponding substitution *)
  let subsumes_with_ (a,sc_a) (b,sc_b) : _ option =
    (* a must not have more literals, and it must be possible to bind
        all its vars during subsumption *)
    if Array.length a > Array.length b
    || not (all_lits_match a sc_a b sc_b)
    then None
    else (
      (* sort a copy of [a] by decreasing difficulty *)
      let a = Array.copy a in
      let tags = ref [] in
      (* try to subsumes literals of b whose index are not in bv, with [subst] *)
      let rec try_permutations i subst bv =
        if i = Array.length a
        then raise (SubsumptionFound subst)
        else
          let lita = a.(i) in
          find_matched lita i subst bv 0
      (* find literals of b that are not bv and that are matched by lita *)
      and find_matched lita i subst bv j =
        if j = Array.length b then ()
        (* if litb is already matched, continue *)
        else if BV.get bv j then find_matched lita i subst bv (j+1)
        else (
          let litb = b.(j) in
          BV.set bv j;
          (* match lita and litb, then flag litb as used, and try with next literal of a *)
          let n_subst = ref 0 in
          Lit.subsumes ~subst (lita, sc_a) (litb, sc_b)
            (fun (subst',tgs) ->
               incr n_subst;
               tags := tgs @ !tags;
               try_permutations (i+1) subst' bv);
          BV.reset bv j;
          (* some variable of lita occur in a[j+1...], try another literal of b *)
          if !n_subst > 0 && not (check_vars lita (i+1))
          then () (* no backtracking for litb *)
          else find_matched lita i subst bv (j+1)
        )
      (* does some literal in a[j...] contain a variable in l or r? *)
      and check_vars lit j =
        let vars = Lit.vars lit in
        if vars = []
        then false
        else
          try
            for k = j to Array.length a - 1 do
              if List.exists (fun v -> Lit.var_occurs v a.(k)) vars
              then raise Exit
            done;
            false
          with Exit -> true
      in
      try
        Array.sort compare_literals_subsumption a;
        let bv = BV.empty () in
        try_permutations 0 S.empty bv;
        None
      with (SubsumptionFound subst) ->
        Util.debugf ~section 2 "(@[<hv>subsumes@ :c1 @[%a@]@ :c2 @[%a@]@ :subst %a%a@]"
          (fun k->k Lits.pp a Lits.pp b Subst.pp subst Proof.pp_tags !tags);
        Some (subst, !tags)
    )

  let subsumes_with a b =
    Util.enter_prof prof_subsumption;
    Util.incr_stat stat_subsumption_call;
    let res = subsumes_with_ a b in
    Util.exit_prof prof_subsumption;
    res

  let subsumes a b = match subsumes_with (a,0) (b,1) with
    | None -> false
    | Some _ -> true

  (* anti-unification of the two terms with at most one disagreement point *)
  let anti_unify (t:T.t)(u:T.t): (T.t * T.t) option =
    match Unif.FO.anti_unify ~cut:1 t u with
      | Some [pair] -> Some pair
      | _ -> None

  let eq_subsumes_with (a,sc_a) (b,sc_b) =
    (* subsume a literal using a = b *)
    let rec equate_lit_with a b lit = match lit with
      | Lit.Equation (u, v, true) when not (T.equal u v) -> equate_terms a b u v
      | _ -> None
    (* make u=v using a=b once *)
    and equate_terms a b u v =
      begin match anti_unify u v with
        | None -> None
        | Some (u', v') -> equate_root a b u' v'
      end
    (* check whether a\sigma = u and b\sigma = v, for some sigma;
       or the commutation thereof *)
    and equate_root a b u v: Subst.t option =
      let check_ a b u v =
        try
          let subst = Unif.FO.matching ~pattern:(a, sc_a) (u, sc_b) in
          let subst = Unif.FO.matching ~subst ~pattern:(b, sc_a) (v, sc_b) in
          Some subst
        with Unif.Fail -> None
      in
      begin match check_ a b u v with
        | Some _ as s -> s
        | None -> check_ b a u v
      end
    in
    (* check for each literal *)
    Util.enter_prof prof_eq_subsumption;
    Util.incr_stat stat_eq_subsumption_call;
    let res = match a with
      | [|Lit.Equation (s, t, true)|] ->
        let res = CCArray.find (equate_lit_with s t) b in
        begin match res with
          | None -> None
          | Some subst ->
            Util.debugf ~section 3 "@[<2>@[%a@]@ eq-subsumes @[%a@]@ :subst %a@]"
              (fun k->k Lits.pp a Lits.pp b Subst.pp subst);
            Util.incr_stat stat_eq_subsumption_success;
            Some subst
        end
      | _ -> None (* only a positive unit clause unit-subsumes a clause *)
    in
    Util.exit_prof prof_eq_subsumption;
    res

  let eq_subsumes a b = CCOpt.is_some (eq_subsumes_with (a,1) (b,0))

  let subsumed_by_active_set c =
    Util.enter_prof prof_subsumption_set;
    Util.incr_stat stat_subsumed_by_active_set_call;
    (* if there is an equation in c, try equality subsumption *)
    let try_eq_subsumption = CCArray.exists Lit.is_eqn (C.lits c) in
    (* use feature vector indexing *)
    let res =
      SubsumIdx.retrieve_subsuming_c !_idx_fv c
      |> Sequence.exists
        (fun c' ->
           C.trail_subsumes c' c
           &&
           ( (try_eq_subsumption && eq_subsumes (C.lits c') (C.lits c))
             ||
             subsumes (C.lits c') (C.lits c)
           ))
    in
    Util.exit_prof prof_subsumption_set;
    if res then (
      Util.debugf ~section 3 "@[<2>@[%a@]@ subsumed by active set@]" (fun k->k C.pp c);
      Util.incr_stat stat_clauses_subsumed;
    );
    res

  let subsumed_in_active_set acc c =
    Util.enter_prof prof_subsumption_in_set;
    Util.incr_stat stat_subsumed_in_active_set_call;
    (* if c is a single unit clause *)
    let try_eq_subsumption =
      C.is_unit_clause c && Lit.is_pos (C.lits c).(0)
    in
    (* use feature vector indexing *)
    let res =
      SubsumIdx.retrieve_subsumed_c !_idx_fv c
      |> Sequence.fold
        (fun res c' ->
           if C.trail_subsumes c c'
           then
             let redundant =
               (try_eq_subsumption && eq_subsumes (C.lits c) (C.lits c'))
               || subsumes (C.lits c) (C.lits c')
             in
             if redundant then (
               Util.incr_stat stat_clauses_subsumed;
               C.ClauseSet.add c' res
             ) else res
           else res)
        acc
    in
    Util.exit_prof prof_subsumption_in_set;
    res

  (* Number of equational lits. Used as an estimation for the difficulty of the subsumption
     check for this clause. *)
  let num_equational lits =
    Array.fold_left
      (fun acc lit -> match lit with
         | Lit.Equation _ -> acc+1
         | _ -> acc
      ) 0 lits

  (* ----------------------------------------------------------------------
   * contextual literal cutting
   * ---------------------------------------------------------------------- *)

  (* Performs successive contextual literal cuttings *)
  let rec contextual_literal_cutting_rec c =
    let open SimplM.Infix in
    if Array.length (C.lits c) <= 1
    || num_equational (C.lits c) > 3
    || Array.length (C.lits c) > 8
    then SimplM.return_same c
    else (
      (* do we need to try to use equality subsumption? *)
      let try_eq_subsumption = CCArray.exists Lit.is_eqn (C.lits c) in
      (* try to remove one literal from the literal array *)
      let remove_one_lit lits =
        Sequence.of_array_i lits
        |> Sequence.filter (fun (_,lit) -> not (Lit.is_constraint lit))
        |> Sequence.find_map
          (fun (i,old_lit) ->
             (* negate literal *)
             lits.(i) <- Lit.negate old_lit;
             (* test for subsumption *)
             SubsumIdx.retrieve_subsuming !_idx_fv
               (Lits.Seq.to_form lits) (C.trail c |> Trail.labels)
             |> Sequence.filter (fun c' -> C.trail_subsumes c' c)
             |> Sequence.find_map
               (fun c' ->
                  let subst =
                    match
                      if try_eq_subsumption
                      then eq_subsumes_with (C.lits c',1) (lits,0)
                      else None
                    with
                      | Some s -> Some (s, [])
                      | None -> subsumes_with (C.lits c',1) (lits,0)
                  in
                  subst
                  |> CCOpt.map
                    (fun (subst,tags) ->
                       (* remove the literal and recurse *)
                       CCArray.except_idx lits i, i, c', subst, tags))
             |> CCFun.tap
               (fun _ ->
                  (* restore literal *)
                  lits.(i) <- old_lit))
      in
      begin match remove_one_lit (Array.copy (C.lits c)) with
        | None ->
          SimplM.return_same c (* no literal removed *)
        | Some (new_lits, _, c',subst,tags) ->
          (* hc' allowed us to cut a literal *)
          assert (List.length new_lits + 1 = Array.length (C.lits c));
          let proof =
            Proof.Step.inference
              ~rule:(Proof.Rule.mk "clc") ~tags
              [C.proof_parent c;
               C.proof_parent_subst Subst.Renaming.none (c',1) subst] in
          let new_c = C.create ~trail:(C.trail c) ~penalty:(C.penalty c) new_lits proof in
          Util.debugf ~section 3
            "@[<2>contextual literal cutting@ in @[%a@]@ using @[%a@]@ gives @[%a@]@]"
            (fun k->k C.pp c C.pp c' C.pp new_c);
          Util.incr_stat stat_clc;
          (* try to cut another literal *)
          SimplM.return_new new_c >>= contextual_literal_cutting_rec
      end
    )

  let contextual_literal_cutting c =
    Util.enter_prof prof_clc;
    let res = contextual_literal_cutting_rec c in
    Util.exit_prof prof_clc;
    res

  (* ----------------------------------------------------------------------
   * contraction (condensation)
   * ---------------------------------------------------------------------- *)

  exception CondensedInto of Lit.t array * S.t * Subst.Renaming.t * Proof.tag list

  (** performs condensation on the clause. It looks for two literals l1 and l2 of same
      sign such that l1\sigma = l2, and hc\sigma \ {l2} subsumes hc. Then
      hc is simplified into hc\sigma \ {l2}.
      If there are too many equational literals, the simplification is disabled to
      avoid pathologically expensive subsumption checks.
      TODO remove this limitation after an efficient subsumption check is implemented. *)
  let rec condensation_rec c =
    let open SimplM.Infix in
    if Array.length (C.lits c) <= 1
    || num_equational (C.lits c) > 3
    || Array.length (C.lits c) > 8
    then SimplM.return_same c
    else
      (* scope is used to rename literals for subsumption *)
      let lits = C.lits c in
      let n = Array.length lits in
      try
        for i = 0 to n - 1 do
          let lit = lits.(i) in
          for j = i+1 to n - 1 do
            let lit' = lits.(j) in
            (* see whether [lit |= lit'], and if removing [lit] gives a clause
               that subsumes c. Also try to swap [lit] and [lit']. *)
            let subst_remove_lit =
              Lit.subsumes (lit, 0) (lit', 0)
              |> Sequence.map (fun s -> s, i)
            and subst_remove_lit' =
              Lit.subsumes (lit', 0) (lit, 0)
              |> Sequence.map (fun s -> s, j)
            in
            (* potential condensing substitutions *)
            let substs = Sequence.append subst_remove_lit subst_remove_lit' in
            Sequence.iter
              (fun ((subst,tags),idx_to_remove) ->
                 let new_lits = Array.sub lits 0 (n - 1) in
                 if idx_to_remove <> n-1
                 then new_lits.(idx_to_remove) <- lits.(n-1);  (* remove lit *)
                 let renaming = Subst.Renaming.create () in
                 let new_lits = Lits.apply_subst renaming subst (new_lits,0) in
                 (* check subsumption *)
                 if subsumes new_lits lits then (
                   raise (CondensedInto (new_lits, subst, renaming, tags))
                 ))
              substs
          done;
        done;
        SimplM.return_same c
      with CondensedInto (new_lits, subst, renaming, tags) ->
        (* clause is simplified *)
        let proof =
          Proof.Step.simp
            ~rule:(Proof.Rule.mk "condensation") ~tags
            [C.proof_parent_subst renaming (c,0) subst] in
        let c' = C.create_a ~trail:(C.trail c) ~penalty:(C.penalty c) new_lits proof in
        Util.debugf ~section 3
          "@[<2>condensation@ of @[%a@] (with @[%a@])@ gives @[%a@]@]"
          (fun k->k C.pp c S.pp subst C.pp c');
        (* try to condense further *)
        Util.incr_stat stat_condensation;
        SimplM.return_new c' >>= condensation_rec

  let condensation c =
    Util.with_prof prof_condensation condensation_rec c

  (** {2 Registration} *)

  (* print index into file *)
  let _print_idx ~f file idx =
    CCIO.with_out file
      (fun oc ->
         let out = Format.formatter_of_out_channel oc in
         Format.fprintf out "@[%a@]@." f idx;
         flush oc)

  let setup_dot_printers () =
    let pp_leaf _ _ = () in
    CCOpt.iter
      (fun file ->
         Signal.once Signals.on_dot_output
           (fun () -> _print_idx ~f:(TermIndex.to_dot pp_leaf) file !_idx_sup_into))
      !_dot_sup_into;
    CCOpt.iter
      (fun file ->
         Signal.once Signals.on_dot_output
           (fun () -> _print_idx ~f:(TermIndex.to_dot pp_leaf) file !_idx_sup_from))
      !_dot_sup_from;
    CCOpt.iter
      (fun file ->
         Signal.once Signals.on_dot_output
           (fun () -> _print_idx ~f:UnitIdx.to_dot file !_idx_simpl))
      !_dot_simpl;
    CCOpt.iter
      (fun file ->
         Signal.once Signals.on_dot_output
           (fun () -> _print_idx ~f:(TermIndex.to_dot pp_leaf) file !_idx_back_demod))
      !_dot_demod_into;
    ()

  let register () =
    let open SimplM.Infix in
    let rw_simplify c =
      demodulate c
      >>= basic_simplify
      >>= positive_simplify_reflect
      >>= negative_simplify_reflect
    and active_simplify c =
      condensation c
      >>= contextual_literal_cutting
    and backward_simplify c =
      let set = C.ClauseSet.empty in
      backward_demodulate set c
    and redundant = subsumed_by_active_set
    and backward_redundant = subsumed_in_active_set
    and is_trivial = is_tautology in
    Env.add_binary_inf "superposition_passive" infer_passive;
    Env.add_binary_inf "superposition_active" infer_active;
    Env.add_unary_inf "equality_factoring" infer_equality_factoring;
    Env.add_unary_inf "equality_resolution" infer_equality_resolution;
    if not (!_dont_simplify) then (
      Env.add_rw_simplify rw_simplify;
      Env.add_basic_simplify basic_simplify;
      Env.add_active_simplify active_simplify;
      Env.add_backward_simplify backward_simplify
    );
    Env.add_redundant redundant;
    Env.add_backward_redundant backward_redundant;
    if !_use_semantic_tauto
    then Env.add_is_trivial is_semantic_tautology;
    Env.add_is_trivial is_trivial;
    Env.add_lit_rule "distinct_symbol" handle_distinct_constants;
    setup_dot_printers ();
    ()
end

let key = Flex_state.create_key()

let register ~sup =
  let module Sup = (val sup : S) in
  let module E = Sup.Env in
  E.update_flex_state (Flex_state.add key sup)

(* TODO: move DOT index printing into the extension *)

let extension =
  let action env =
    let module E = (val env : Env.S) in
    let module Sup = Make(E) in
    Sup.register();
    register ~sup:(module Sup : S)
  in
  { Extensions.default with Extensions.
                         name="superposition";
                         env_actions = [action];
  }

let () =
  Params.add_opts
    [ "--semantic-tauto"
    , Arg.Set _use_semantic_tauto
    , " enable semantic tautology check"
    ; "--no-semantic-tauto"
    , Arg.Clear _use_semantic_tauto
    , " disable semantic tautology check"
    ; "--dot-sup-into"
    , Arg.String (fun s -> _dot_sup_into := Some s)
    , " print superposition-into index into file"
    ; "--dot-sup-from"
    , Arg.String (fun s -> _dot_sup_from := Some s)
    , " print superposition-from index into file"
    ; "--dot-demod"
    , Arg.String (fun s -> _dot_simpl := Some s)
    , " print forward rewriting index into file"
    ; "--dot-demod-into"
    , Arg.String (fun s -> _dot_demod_into := Some s)
    , " print backward rewriting index into file"
    ; "--simultaneous-sup"
    , Arg.Bool (fun b -> _use_simultaneous_sup := b)
    , " enable/disable simultaneous superposition"
    ; "--dont-simplify"
    , Arg.Set _dont_simplify
    , " disable simplification rules"
    ; "--sup-at-vars"
    , Arg.Set _sup_at_vars
    , " enable superposition at variables under certain ordering conditions"
    ; "--restrict-hidden-sup-at-vars"
    , Arg.Set _restrict_hidden_sup_at_vars
    , " perform hidden superposition at variables only under certain ordering conditions"
    ]<|MERGE_RESOLUTION|>--- conflicted
+++ resolved
@@ -243,9 +243,8 @@
     let us = info.subst in
     let subst = US.subst us in
     let renaming = S.Renaming.create () in
-<<<<<<< HEAD
-    let replacement' = S.FO.apply ~renaming subst (replacement, info.scope_active) in
-    let var' = S.FO.apply ~renaming subst (var, info.scope_passive) in
+    let replacement' = S.FO.apply renaming subst (replacement, info.scope_active) in
+    let var' = S.FO.apply renaming subst (var, info.scope_passive) in
     if (not (Type.is_fun (Term.ty var')) || not (O.might_flip ord var' replacement'))
     then (
       Util.debugf ~section 5
@@ -277,7 +276,8 @@
           false (* If var occurs with the same arguments everywhere, we don't need sup at vars *)
         | None ->
           (* Check whether Cσ is >= C[var -> replacement]σ *)
-          let passive'_lits = CCArray.map (fun l -> Lit.apply_subst ~renaming subst (l, info.scope_passive)) (C.lits info.passive) in
+          let passive'_lits =
+            CCArray.map (fun l -> Lit.apply_subst renaming subst (l, info.scope_passive)) (C.lits info.passive) in
           let fresh_var = HVar.fresh ~ty:(Term.ty var) () in
           let passive_t'_lits =
             Sequence.of_array (C.lits info.passive)
@@ -285,7 +285,7 @@
             (* replace var by fresh_var, resulting in C[var -> fresh_var] *)
             |> Sequence.map
               (fun l ->
-                 Lit.apply_subst ~renaming
+                 Lit.apply_subst renaming
                    (Unif.FO.bind subst (fresh_var, info.scope_passive) (replacement',2))
                    (l, info.scope_passive)
               )
@@ -302,19 +302,6 @@
           else true (* If Cσ is either <= or incomparable to C[var -> replacement]σ, we need sup at var.*)
     )
 
-=======
-    let passive'_lits =
-      CCArray.map (fun l -> Lit.apply_subst renaming subst (l, info.scope_passive)) (C.lits info.passive)
-    in
-    let replacement' = S.FO.apply renaming subst (replacement, info.scope_active) in
-    let passive_t'_lits =
-      Sequence.of_array (C.lits info.passive)
-      |> Sequence.map (fun l -> Lit.replace l ~old:var ~by:replacement')
-      |> Sequence.map (fun l -> Lit.apply_subst renaming subst (l, info.scope_passive))
-      |> Sequence.to_array in
-    let ord = Ctx.ord () in
-    not (Lits.compare_multiset ~ord passive'_lits passive_t'_lits = Comp.Gt)
->>>>>>> d6cafa45
 
   (* Helper that does one or zero superposition inference, with all
      the given parameters. Clauses have a scope. *)
