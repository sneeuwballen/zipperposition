
(* This file is free software, part of Zipperposition. See file "license" for more details. *)

(** {1 boolean subterms} *)

open Logtk
open Libzipperposition

module BV = CCBV
module T = Term
module Lits = Literals

module IntSet = Set.Make(CCInt)
module IntMap = Util.Int_map


let section = Util.Section.make ~parent:Const.section "ho"

let stat_eq_res = Util.mk_stat "ho.eq_res.steps"
let stat_eq_res_syntactic = Util.mk_stat "ho.eq_res_syntactic.steps"
let stat_ext_neg_lit = Util.mk_stat "ho.extensionality-.steps"
let stat_ext_pos = Util.mk_stat "ho.extensionality+.steps"
let stat_beta = Util.mk_stat "ho.beta_reduce.steps"
let stat_eta_normalize = Util.mk_stat "ho.eta_normalize.steps"
let stat_prim_enum = Util.mk_stat "ho.prim_enum.steps"
let stat_elim_pred = Util.mk_stat "ho.elim_pred.steps"
let stat_ho_unif = Util.mk_stat "ho.unif.calls"
let stat_ho_unif_steps = Util.mk_stat "ho.unif.steps"
let stat_neg_ext = Util.mk_stat "ho.neg_ext_success"


let prof_eq_res = ZProf.make "ho.eq_res"
let prof_eq_res_syn = ZProf.make "ho.eq_res_syntactic"
let prof_ho_unif = ZProf.make "ho.unif"

let k_ext_pos = Flex_state.create_key ()
let k_ext_pos_all_lits = Flex_state.create_key ()
let k_ext_axiom = Flex_state.create_key ()
let k_choice_axiom = Flex_state.create_key ()
let k_elim_pred_var = Flex_state.create_key ()
let k_ext_neg_lit = Flex_state.create_key ()
let k_neg_ext = Flex_state.create_key ()
let k_neg_ext_as_simpl = Flex_state.create_key ()
let k_ext_axiom_penalty = Flex_state.create_key ()
let k_instantiate_choice_ax = Flex_state.create_key ()
let k_elim_leibniz_eq = Flex_state.create_key ()
let k_prune_arg_fun = Flex_state.create_key ()
let k_prim_enum_terms = Flex_state.create_key ()
let k_simple_projection = Flex_state.create_key ()
let k_simple_projection_md = Flex_state.create_key ()
let k_check_lambda_free = Flex_state.create_key ()
let k_purify_applied_vars = Flex_state.create_key()
let k_eta = Flex_state.create_key()
let k_diff_const = Flex_state.create_key()
let k_use_diff_for_neg_ext = Flex_state.create_key()
let k_generalize_choice_trigger = Flex_state.create_key ()


type prune_kind = [`NoPrune | `OldPrune | `PruneAllCovers | `PruneMaxCover]


module type S = sig
  module Env : Env.S
  module C : module type of Env.C

  (** {6 Registration} *)

  val setup : unit -> unit
  (** Register rules in the environment *)
end

let k_some_ho : bool Flex_state.key = Flex_state.create_key()
let k_enabled : bool Flex_state.key = Flex_state.create_key()
let k_enable_def_unfold : bool Flex_state.key = Flex_state.create_key()
let k_enable_ho_unif : bool Flex_state.key = Flex_state.create_key()
let k_ho_prim_mode : [`Full | `Neg | `None | `Pragmatic | `TF ] Flex_state.key = Flex_state.create_key()
let k_ho_prim_max_penalty : int Flex_state.key = Flex_state.create_key()

module Make(E : Env.S) : S with module Env = E = struct
  module Env = E
  module C = Env.C
  module Ctx = Env.Ctx
  module Combs = Combinators.Make(E)


  (* index for ext-neg, to ensure α-equivalent negative equations have the same skolems *)
  module FV_ext_neg_lit = FV_tree.Make(struct
      type t = Literal.t * T.t list (* lit -> skolems *)
      let compare = CCOrd.(pair Literal.compare (list T.compare))
      let to_lits (l,_) = Iter.return (Literal.Conv.to_form l)
      let labels _ = Util.Int_set.empty
    end)

  let idx_ext_neg_lit_ : FV_ext_neg_lit.t ref = ref (FV_ext_neg_lit.empty())

  (* retrieve skolems for this literal, if any *)
  let find_skolems_ (lit:Literal.t) : T.t list option =
    FV_ext_neg_lit.retrieve_alpha_equiv_c !idx_ext_neg_lit_ (lit, [])
    |> Iter.find_map
      (fun (lit',skolems) ->
         let subst = Literal.variant (lit',0) (lit,1) |> Iter.head in
         begin match subst with
           | Some (subst,_) ->
             let skolems =
               List.map
                 (fun t -> Subst.FO.apply Subst.Renaming.none subst (t,0))
                 skolems
             in
             Some skolems
           | None -> None
         end)

  let rec declare_skolems = function
    | [] -> ()
    | (sym,id) :: rest -> Ctx.declare sym id; declare_skolems rest

  (* negative extensionality rule:
     [f != g] where [f : a -> b] becomes [f k != g k] for a fresh parameter [k] *)
  let ext_neg_lit (lit:Literal.t) : _ option = match lit with
    | Literal.Equation (f, g, false)
      when Type.is_fun (T.ty f) &&
           not (T.is_var f) &&
           not (T.is_var g) &&
           not (T.equal f g) ->
      let n_ty_params, ty_args, _ = Type.open_poly_fun (T.ty f) in
      assert (n_ty_params=0);
      let params = match find_skolems_ lit with
        | Some l -> l
        | None ->
          (* create new skolems, parametrized by free variables *)
          let vars = Literal.vars lit in
          let skolems = ref [] in
          let l = List.map (fun ty -> 
              let sk, res =  T.mk_fresh_skolem vars ty in
              skolems := sk :: !skolems;
              res) ty_args in
          (* save list *)
          declare_skolems !skolems;
          idx_ext_neg_lit_ := FV_ext_neg_lit.add !idx_ext_neg_lit_ (lit,l);
          l
      in
      let new_lit = Literal.mk_neq (T.app f params) (T.app g params) in
      Util.incr_stat stat_ext_neg_lit;
      Util.debugf ~section 4
        "(@[ho_ext_neg_lit@ :old `%a`@ :new `%a`@])"
        (fun k->k Literal.pp lit Literal.pp new_lit);
      Some (new_lit,[],[Proof.Tag.T_ho; Proof.Tag.T_ext])
    | _ -> None


  (* positive extensionality `m x = n x --> m = n` *)
  let ext_pos ?(only_unit=true) (c:C.t): C.t list =
    (* CCFormat.printf "EP: %b\n" only_unit; *)
    let is_eligible = C.Eligible.always in
    if not only_unit || C.lits c |> CCArray.length = 1 then 
      C.lits c
      |> CCArray.mapi (fun i l ->
          let l = Literal.map (fun t -> Lambda.eta_reduce ~full:true t) l in
          match l with 
          | Literal.Equation (t1,t2,true) 
            when is_eligible i l ->
            let f1, l1 = T.as_app t1 in
            let f2, l2 = T.as_app t2 in
            begin match List.rev l1, List.rev l2 with
              | last1 :: l1, last2 :: l2 ->
                begin match T.view last1, T.view last2 with
                  | T.Var x, T.Var y
                    when HVar.equal Type.equal x y &&
                         not (Type.is_tType (HVar.ty x)) &&
                         Iter.of_list
                           [Iter.doubleton f1 f2;
                            Iter.of_list l1;
                            Iter.of_list l2]
                         |> Iter.flatten
                         |> Iter.flat_map T.Seq.vars
                         |> Iter.for_all
                           (fun v' -> not (HVar.equal Type.equal v' x)) ->
                    (* it works! *)
                    let new_lit =
                      Literal.mk_eq
                        (T.app f1 (List.rev l1))
                        (T.app f2 (List.rev l2))
                    in
                    let new_lits = C.lits c |> CCArray.to_list |>
                                   List.mapi (fun j l -> if i = j then new_lit else l) in
                    let proof =
                      Proof.Step.inference [C.proof_parent c]
                        ~rule:(Proof.Rule.mk "ho_ext_pos")
                        ~tags:[Proof.Tag.T_ho; Proof.Tag.T_ext]
                    in
                    let new_c =
                      C.create new_lits proof ~penalty:(C.penalty c) ~trail:(C.trail c)
                    in
                    (* Format.printf "@[EP: @[%a@] => @[%a@]@].\n" C.pp c C.pp new_c; *)
                    (* Format.force_newline (); *)
                    Util.incr_stat stat_ext_pos;
                    Util.debugf ~section 4
                      "(@[ext_pos@ :clause %a@ :yields %a@])"
                      (fun k->k C.pp c C.pp new_c);
                    Some new_c
                  | _,_ -> None
                end
              | _ -> None
            end
          | _ -> None)
      |> CCArray.filter_map (fun x -> x)
      |> CCArray.to_list
    else []

  let ext_pos_general ?(all_lits = false) (c:C.t) : C.t list =
    let eligible = if all_lits then C.Eligible.always else C.Eligible.param c in
    (* Remove recursively variables at the end of the literal t = s if possible.
       e.g. ext_pos_lit (f X Y) (g X Y) other_lits = [f X = g X, f = g]
       if X and Y do not appear in other_lits *)
    let rec ext_pos_lit t s other_lits =
      let f, tt = T.as_app t in
      let g, ss = T.as_app s in
      begin match List.rev tt, List.rev ss with
        | last_t :: tl_rev_t, last_s :: tl_rev_s ->
          if T.equal last_t last_s && not (T.is_type last_t) then
            match T.as_var last_t with
            | Some v ->
              if not (T.var_occurs ~var:v f)
              && not (T.var_occurs ~var:v g)
              && not (List.exists (T.var_occurs ~var:v) tl_rev_t)
              && not (List.exists (T.var_occurs ~var:v) tl_rev_s)
              && not (List.exists (Literal.var_occurs v) other_lits)
              then (
                let butlast = (fun l -> CCList.take (List.length l - 1) l) in
                let t' = T.app f (butlast tt) in
                let s' = T.app g (butlast ss) in
                Literal.mk_eq t' s'
                :: ext_pos_lit t' s' other_lits
              )
              else
                []
            | None -> []
          else []
        | _ -> []
      end
    in
    let new_clauses =
      (* iterate over all literals eligible for paramodulation *)
      C.lits c
      |> Iter.of_array |> Util.seq_zipi
      |> Iter.filter (fun (idx,lit) -> eligible idx lit)
      |> Iter.flat_map_l
        (fun (lit_idx,lit) ->
           let lit = Literal.map (fun t -> Lambda.eta_reduce t) lit in
           match lit with
           | Literal.Equation (t, s, true) ->
             ext_pos_lit t s (CCArray.except_idx (C.lits c) lit_idx)
             |> Iter.of_list
             |> Iter.flat_map_l
               (fun new_lit ->
                  (* create a clause with new_lit instead of lit *)
                  let new_lits = new_lit :: CCArray.except_idx (C.lits c) lit_idx in
                  let proof =
                    Proof.Step.inference [C.proof_parent c]
                      ~rule:(Proof.Rule.mk "ho_ext_pos_general")
                      ~tags:[Proof.Tag.T_ho; Proof.Tag.T_ext]
                  in
                  let new_c =
                    C.create new_lits proof ~penalty:(C.penalty c) ~trail:(C.trail c)
                  in
                  [new_c])
             |> Iter.to_list
           | _ -> [])
      |> Iter.to_rev_list
    in
    if new_clauses<>[] then (
      Util.debugf ~section 4
        "(@[ext-pos-general-eq@ :clause %a@ :yields (@[<hv>%a@])@])"
        (fun k->k C.pp c (Util.pp_list ~sep:" " C.pp) new_clauses);
    );
    new_clauses

  let neg_ext (c:C.t) : C.t list =
    let diff_const = Env.flex_get k_diff_const in

    let rec app_diff_exhaustively s t = function 
    | alpha :: beta :: [] ->
      let diff_s_t = T.app diff_const [T.of_ty alpha;T.of_ty beta;s;t] in
      T.app s [diff_s_t], T.app t [diff_s_t]
    | alpha :: ((beta :: rest) as xs) ->
      assert(not @@ CCList.is_empty rest);
      let rest', ret = CCList.take_drop (List.length rest -1) rest in
      assert(List.length ret = 1);
      let new_beta = Type.arrow (beta::rest') (List.hd ret) in
      let diff_s_t = T.app diff_const [T.of_ty alpha;T.of_ty new_beta;s;t] in
      app_diff_exhaustively (T.app s [diff_s_t]) (T.app t [diff_s_t]) xs
    | _ -> invalid_arg "argument must be a function type" in

    let is_eligible = C.Eligible.res c in 
    C.lits c
    |> CCArray.mapi (fun i l -> 
        match l with 
        | Literal.Equation (lhs,rhs,false) 
          when is_eligible i l && Type.is_fun @@ T.ty lhs ->
          let arg_types, ret_ty = Type.open_fun (T.ty lhs) in
          let free_vars = Literal.vars l in
          let skolem_decls = ref [] in
          let new_lits = CCList.map (fun (j,x) -> 
              if i!=j then x
              else (
                let lhs,rhs = 
                if Env.flex_get k_use_diff_for_neg_ext then (
                  app_diff_exhaustively lhs rhs (arg_types @ [ret_ty])
                )
                else (
                  let skolems = List.map (fun ty -> 
                      let sk, res =  T.mk_fresh_skolem free_vars ty in
                      skolem_decls := sk :: !skolem_decls;
                      res) arg_types in
                  T.app lhs skolems, T.app rhs skolems) in
                Literal.mk_neq lhs rhs)
            ) (C.lits c |> Array.mapi (fun j x -> (j,x)) |> Array.to_list) in
          declare_skolems !skolem_decls;
          let proof =
            Proof.Step.inference [C.proof_parent c] 
              ~rule:(Proof.Rule.mk "neg_ext")
              ~tags:[Proof.Tag.T_ho; Proof.Tag.T_ext]
          in
          let new_c =
            C.create new_lits proof ~penalty:(C.penalty c) ~trail:(C.trail c) in
          Util.debugf 1 ~section "NegExt: @[%a@] => @[%a@].\n" (fun k -> k C.pp c C.pp new_c);
          Util.incr_stat stat_neg_ext;
          Some new_c
        | _ -> None)
    |> CCArray.filter_map (fun x -> x)
    |> CCArray.to_list

  let neg_ext_simpl (c:C.t) : C.t SimplM.t =
    let is_eligible = C.Eligible.res c in 
    let applied_neg_ext = ref false in
    let new_lits = 
      C.lits c
      |> CCArray.mapi (fun i l -> 
          match l with 
          | Literal.Equation (lhs,rhs,false) 
            when is_eligible i l && Type.is_fun @@ T.ty lhs ->
            let arg_types = Type.expected_args @@ T.ty lhs in
            let free_vars = Literal.vars l |> T.VarSet.of_list |> T.VarSet.to_list in
            let skolem_decls = ref [] in
            let skolems = List.map (fun ty -> 
                let sk, res =  T.mk_fresh_skolem free_vars ty in
                skolem_decls := sk :: !skolem_decls;
                res) arg_types in
            applied_neg_ext := true;
            declare_skolems !skolem_decls;
            Literal.mk_neq (T.app lhs skolems) (T.app rhs skolems)
          | _ -> l) in
    if not !applied_neg_ext then SimplM.return_same c
    else (
      let proof = 
        Proof.Step.simp [C.proof_parent c]
          ~rule:(Proof.Rule.mk "neg_ext_simpl") 
          ~tags:[Proof.Tag.T_ho; Proof.Tag.T_ext] in
      let c' = C.create_a ~trail:(C.trail c) ~penalty:(C.penalty c) new_lits proof in
      (* CCFormat.printf "[NE_simpl]: @[%a@] => @[%a@].\n" C.pp c C.pp c'; *)
      SimplM.return_new c'
    )

  (* try to eliminate a predicate variable in one fell swoop *)
  let elim_pred_variable (c:C.t) : C.t list =
    (* find unshielded predicate vars *)
    let find_vars(): _ HVar.t Iter.t =
      Literals.vars (C.lits c)
      |> CCList.to_seq
      |> Iter.filter
        (fun v ->
           (Type.is_prop @@ Type.returns @@ HVar.ty v) &&
           not (Literals.is_shielded v (C.lits c)))
    (* find all constraints on [v], also returns the remaining literals.
       returns None if some constraints contains [v] itself. *)
    and gather_lits v  =
      try
        Array.fold_left
          (fun (others,set,pos_lits) lit ->
             begin match lit with
               | Literal.Equation (lhs, rhs, sign) when T.equal rhs T.true_->
                 let f, args = T.as_app lhs in
                 begin match T.view f with
                   | T.Var q when HVar.equal Type.equal v q ->
                     (* found an occurrence *)
                     if List.exists (T.var_occurs ~var:v) args then (
                       raise Exit; (* [P … t[v] …] is out of scope *)
                     );
                     others, (args, sign) :: set, 
                     (if sign then [lit] else []) @ pos_lits
                   | _ -> lit :: others, set, pos_lits
                 end
               | _ -> lit :: others, set, pos_lits
             end)
          ([], [], [])
          (C.lits c)
        |> CCOpt.return
      with Exit -> None
    in
    (* try to eliminate [v], if it doesn't occur in its own arguments *)
    let try_elim_var v: _ option =
      (* gather constraints on [v] *)
      begin match gather_lits v with
        | None
        | Some (_, [], _) -> None
        | Some (other_lits, constr_l, pos_lits) ->
          (* gather positive/negative args *)
          let pos_args, neg_args =
            CCList.partition_map
              (fun (args,sign) -> if sign then `Left args else `Right args)
              constr_l
          in
          (* build substitution used for this inference *)
          let subst =
            let some_tup = match pos_args, neg_args with
              | tup :: _, _ | _, tup :: _ -> tup
              | [], [] -> assert false
            in
            let offset = C.Seq.vars c |> T.Seq.max_var |> succ in
            let vars =
              List.mapi (fun i t -> HVar.make ~ty:(T.ty t) (i+offset)) some_tup
            in
            let vars_t = List.map T.var vars in
            let body =
              neg_args
              |> List.map
                (fun tup ->
                   assert (List.length tup = List.length vars);
                   List.map2 T.Form.eq vars_t tup |> T.Form.and_l)
              |> T.Form.or_l
            in
            Util.debugf ~section 1
              "(@[elim-pred-with@ (@[@<1>λ @[%a@].@ %a@])@])"
              (fun k->k (Util.pp_list ~sep:" " Type.pp_typed_var) vars T.pp body);
            Util.incr_stat stat_elim_pred;
            let t = T.fun_of_fvars vars body in
            Subst.FO.of_list [((v:>InnerTerm.t HVar.t),0), (t,0)]
          in
          (* build new clause *)
          let renaming = Subst.Renaming.create () in
          let new_lits =
            let l1 = Literal.apply_subst_list renaming subst (other_lits,0) in
            let l2 = Literal.apply_subst_list renaming subst (pos_lits,0) in
            l1 @ l2
          in
          let proof =
            Proof.Step.inference ~rule:(Proof.Rule.mk "ho_elim_pred") ~tags:[Proof.Tag.T_ho]
              [ C.proof_parent_subst renaming (c,0) subst ]
          in
          let new_c =
            C.create new_lits proof
              ~penalty:(C.penalty c) ~trail:(C.trail c)
          in
          Util.debugf ~section 3
            "(@[<2>elim_pred_var %a@ :clause %a@ :yields %a@])"
            (fun k->k T.pp_var v C.pp c C.pp new_c);
          Some new_c
      end
    in
    begin
      find_vars()
      |> Iter.filter_map try_elim_var
      |> Iter.to_rev_list
    end

  (* maximum penalty on clauses to perform Primitive Enum on *)
  let max_penalty_prim_ = Env.flex_get k_ho_prim_max_penalty

  (* rule for primitive enumeration of predicates [P t1…tn]
     (using ¬ and ∧ and =) *)
  let prim_enum_ ~(mode) (c:C.t) : C.t list =
    (* set of variables to refine (only those occurring in "interesting" lits) *)
    let vars =
      Literals.fold_eqn 
        ~both:false ~ord:(Ctx.ord()) 
        ~eligible:(C.Eligible.always) (C.lits c)
      |> Iter.flat_map_l (fun (l,r,_,_) -> 
          let extract_var t = 
            let _, body = T.open_fun t in
            match T.view body with
            | T.Var x -> Some x
            | T.App(hd, _) when T.is_var hd ->  Some (T.as_var_exn hd)
            | _ -> None in
          CCOpt.to_list (extract_var l) @ CCOpt.to_list (extract_var r)
      )
      |> Iter.filter (fun v -> Type.returns_prop @@ HVar.ty v)
      |> T.VarSet.of_seq (* unique *)
    in
    if not (T.VarSet.is_empty vars) then (
      Util.debugf ~section 1 "(@[<hv2>ho.refine@ :clause %a@ :terms {@[%a@]}@])"
        (fun k->k C.pp c (Util.pp_seq T.pp_var) (T.VarSet.to_seq vars));
    );
    let sc_c = 0 in
    let offset = C.Seq.vars c |> T.Seq.max_var |> succ in
    begin
      vars
      |> T.VarSet.to_seq
      |> Iter.flat_map_l
        (fun v -> HO_unif.enum_prop 
            ~enum_cache:(Env.flex_get k_prim_enum_terms) 
            ~signature:(Ctx.signature ())
            ~mode ~offset (v,sc_c))
      |> Iter.map
        (fun (subst,penalty) ->
          let renaming = Subst.Renaming.create() in
          let lits = Literals.apply_subst renaming subst (C.lits c,sc_c) in
          let proof =
            Proof.Step.inference ~rule:(Proof.Rule.mk "ho.refine") ~tags:[Proof.Tag.T_ho]
              [C.proof_parent_subst renaming (c,sc_c) subst]
          in
          let new_c =
            C.create_a lits proof
              ~penalty:(C.penalty c + penalty) ~trail:(C.trail c)
          in
          (* CCFormat.printf "[Prim_enum:] @[%a@]\n=>\n@[%a@].\n" C.pp c C.pp new_c;*)
          Util.debugf ~section 1
            "(@[<hv2>ho.refine@ :from %a@ :subst %a@ :yields %a@])"
            (fun k->k C.pp c Subst.pp subst C.pp new_c);
          Util.incr_stat stat_prim_enum;
          new_c)
      |> Iter.to_rev_list
    end

  let prim_enum ~(mode) c =
    (*if C.proof_depth c < max_penalty_prim_ 
    then prim_enum_ ~mode c
    else []*)
    prim_enum_ ~mode c

  let choice_ops = ref Term.Set.empty
  let new_choice_counter = ref 0

  let insantiate_choice ?(inst_vars=true) ?(choice_ops=choice_ops) c =
    let max_var = 
      ref ((C.Seq.vars c |> Iter.map HVar.id
            |> Iter.max |> CCOpt.get_or ~default: 0) + 1) in

    let is_choice_subterm t = 
      match T.view t with
      | T.App(hd, [arg]) when T.is_var hd || Term.Set.mem hd !choice_ops ->
        let ty = T.ty arg in
        Type.is_fun ty && List.length (Type.expected_args ty) = 1 &&
        Type.equal (Term.ty t) (List.hd (Type.expected_args ty)) &&
        Type.returns_prop ty && T.DB.is_closed t
      | _ -> false in

    let neg_trigger t =
      assert(T.DB.is_closed t);
      let arg_ty = List.hd (Type.expected_args (T.ty t)) in
      let negated = T.Form.not_ (Lambda.whnf (T.app t [T.bvar ~ty:arg_ty 0])) in
      let res = T.fun_ arg_ty negated in
      assert(T.DB.is_closed res);
      res in

    let generalize_trigger t =
      assert(T.DB.is_closed t);
      let arg_ty = List.hd (Type.expected_args (T.ty t)) in
      let applied_to_0 = Lambda.whnf (T.app t [T.bvar ~ty:arg_ty 0]) in
      let ty = Type.arrow [Type.prop] Type.prop in
      let fresh_var = T.var @@ HVar.fresh_cnt ~counter:max_var ~ty () in
      let res = T.fun_ arg_ty (T.app fresh_var [applied_to_0]) in
      assert(T.DB.is_closed res);
      res in

    let choice_inst_of_hd hd arg =
      let arg_ty = Term.ty arg in
      let ty = List.hd (Type.expected_args arg_ty) in
      let x = T.var @@ HVar.fresh_cnt ~counter:max_var ~ty () in
      let choice_x = Lambda.whnf (T.app arg [x]) in
      let choice_arg = Lambda.snf (T.app arg [T.app hd [arg]]) in
      let new_lits = [Literal.mk_prop choice_x false;
                      Literal.mk_prop choice_arg true] in
      let arg_str = CCFormat.sprintf "%a" T.TPTP.pp arg in
      let proof = Proof.Step.inference ~rule:(Proof.Rule.mk ("inst_choice" ^ arg_str)) [] in
      C.create ~penalty:1 ~trail:Trail.empty new_lits proof in


    let new_choice_op ty =
      let choice_ty_name = "#_choice_" ^ 
                           CCInt.to_string (CCRef.get_then_incr new_choice_counter) in
      let new_ch_id = ID.make choice_ty_name in
      let new_ch_const = T.const new_ch_id ~ty in
      Ctx.add_signature (Signature.declare (C.Ctx.signature ()) new_ch_id ty);
      Util.debugf 1 "new choice for type %a: %a(%a).\n" 
        (fun k -> k Type.pp ty T.pp new_ch_const Type.pp (T.ty new_ch_const));
      choice_ops := Term.Set.add new_ch_const !choice_ops;
      new_ch_const in

    let generate_instances hd arg =
      choice_inst_of_hd hd arg 
      :: choice_inst_of_hd hd (neg_trigger arg)
      :: (if not @@  Env.flex_get k_generalize_choice_trigger then []
          else [choice_inst_of_hd hd (generalize_trigger arg)]) in

    let build_choice_inst t =
      match T.view t with
      | T.App(hd, [arg]) ->
        if Term.is_var hd && inst_vars then (
          let hd_ty = Term.ty hd in
          let choice_ops = 
            Term.Set.filter (fun t -> Type.equal (Term.ty t) hd_ty) !choice_ops
            |> Term.Set.to_list
            |> (fun l -> if CCList.is_empty l then [new_choice_op hd_ty] else l) in
          CCList.flat_map (fun hd -> generate_instances hd arg) 
            choice_ops
        ) else if Term.Set.mem hd !choice_ops then generate_instances hd arg
          else []
      | _ -> assert (false) in

    C.Seq.terms c 
    |> Iter.flat_map Term.Seq.subterms
    |> Iter.filter is_choice_subterm
    |> Iter.flat_map_l build_choice_inst
    |> Iter.to_list

  (* Given a clause C, project all its applied variables to base-type arguments 
     if there is a variable occurence in which at least one of base-type arguments is
     not a bound variable.
     Penalty of the resulting clause is penalty of the original clause + penalty_inc *)
  let simple_projection ~penalty_inc ~max_depth c =
    if C.proof_depth c > max_depth then []
    else (
      C.Seq.terms c
      |> Iter.flat_map (Term.Seq.subterms ~include_builtin:true ~ignore_head:true)
      |> Iter.fold (fun var_map subterm -> 
          match T.view subterm with 
          | T.App(hd, args) when T.is_var hd && 
                                 List.exists (fun t -> 
                                     not (Type.is_fun (T.ty t)) && 
                                     not (T.is_bvar t)) 
                                   args -> 
            let var_arg_tys, var_ret_ty = Type.open_fun (T.ty hd) in
            assert (not (Type.is_fun var_ret_ty));

            let new_bindings = 
              CCList.foldi (fun acc idx arg -> 
                  let arg_ty = T.ty arg in
                  if Type.is_ground arg_ty && Type.equal arg_ty var_ret_ty then (
                    let db = T.bvar ~ty:arg_ty (List.length var_arg_tys - 1 - idx) in
                    let binding = T.fun_l var_arg_tys db in
                    Term.Set.add binding acc
                  ) else acc) Term.Set.empty args in
            let old_bindings = Term.Map.get_or hd ~default:Term.Set.empty var_map in

            Term.Map.add hd (Term.Set.union old_bindings new_bindings) var_map
          | _ -> var_map) Term.Map.empty
      |> (fun var_map -> 
          Term.Map.fold (fun var bindings acc -> 
              let var = Term.as_var_exn var in

              Term.Set.fold (fun binding acc ->
                  let subst = (Subst.FO.bind' Subst.empty (var, 0) (binding, 0)) in
                  let proof =
                    Some 
                      (Proof.Step.inference ~rule:(Proof.Rule.mk "simp.projection") 
                         ~tags:[Proof.Tag.T_ho]
                         [C.proof_parent_subst Subst.Renaming.none (c,0) subst]) in
                  let res = C.apply_subst ~penalty_inc:(Some penalty_inc) ~proof (c,0) subst in
                  res :: acc
                ) bindings acc
            ) var_map []))

  let recognize_choice_ops c =
    let extract_not_p_x l = match l with
      | Literal.Equation(lhs,rhs,false) when T.equal T.true_ rhs && T.is_app_var lhs ->
        begin match T.view lhs with
          | T.App(hd, [var]) when T.is_var var -> Some hd
          | _ -> None end
      | _ -> None in

    let extract_p_choice_p p l = match l with 
      | Literal.Equation(lhs,rhs,true) when T.equal T.true_ rhs ->
        begin match T.view lhs with
          | T.App(hd, [ch_p]) when T.equal hd p ->
            begin match T.view ch_p with 
              | T.App(sym, [var]) when T.is_const sym && T.equal var p -> Some sym
              | _ -> None end
          | _ -> None end
      | _ -> None in

    if C.length c == 2 then (
      let px = CCArray.find_map extract_not_p_x (C.lits c) in
      match px with 
      | Some p ->
        let p_ch_p = CCArray.find_map (extract_p_choice_p p) (C.lits c) in
        begin match p_ch_p with
        | Some sym ->
          choice_ops := Term.Set.add sym !choice_ops;
          let new_cls = 
            Env.get_active ()
            |> Iter.flat_map_l (fun pas_cl -> 
                if C.id pas_cl = C.id c then []
                else (
                insantiate_choice ~inst_vars:false 
                                  ~choice_ops:(ref (Term.Set.singleton sym)) 
                                  pas_cl
                ))
            |> Iter.map Combs.maybe_conv_lams
          in
          
          Env.add_passive new_cls;
          C.mark_redundant c;
          true
        | None -> false end
      | None -> false
    ) else false


  let elim_leibniz_equality c =
    if C.proof_depth c < Env.flex_get k_elim_leibniz_eq then (
      let ord = Env.ord () in
      let eligible = C.Eligible.always in
      let pos_pred_vars, neg_pred_vars, occurences = 
        Lits.fold_eqn ~both:false ~ord ~eligible (C.lits c)
        |> Iter.fold (fun (pos_vs,neg_vs,occ) (lhs,rhs,sign,_) -> 
            if Type.is_prop (Term.ty lhs) && Term.is_app_var lhs && T.equal T.true_ rhs then (
              let var_hd = Term.as_var_exn (Term.head_term lhs) in
              if sign then (Term.VarSet.add var_hd pos_vs, neg_vs, Term.Map.add lhs true occ)
              else (pos_vs, Term.VarSet.add var_hd neg_vs, Term.Map.add lhs false occ)
            ) else (pos_vs, neg_vs, occ)
          ) (Term.VarSet.empty,Term.VarSet.empty,Term.Map.empty) in
      let pos_neg_vars = Term.VarSet.inter pos_pred_vars neg_pred_vars in
      let res = 
        if Term.VarSet.is_empty pos_neg_vars then []
        else (
          CCList.flat_map (fun (t,sign) -> 
              let hd, args = T.as_app t in
              let var_hd = T.as_var_exn hd in
              if Term.VarSet.mem (Term.as_var_exn hd) pos_neg_vars then (
                let tyargs, _ = Type.open_fun (Term.ty hd) in
                let n = List.length tyargs in
                CCList.filter_map (fun (i,arg) ->
                    if T.var_occurs ~var:var_hd arg then None 
                    else (
                      let body = (if sign then T.Form.neq else T.Form.eq) 
                          arg (T.bvar ~ty:(T.ty arg) (n-i-1)) in
                      let subs_term = T.fun_l tyargs body in 
                      (let cached_t = Subst.FO.canonize_all_vars subs_term in
                       E.flex_add k_prim_enum_terms 
                         (ref (Term.Set.add cached_t !(Env.flex_get k_prim_enum_terms))));
                      let subst = Subst.FO.bind' (Subst.empty) (var_hd, 0) (subs_term, 0) in
                      let rule = Proof.Rule.mk ("elim_leibniz_eq_" ^ (if sign then "+" else "-")) in
                      let tags = [Proof.Tag.T_ho] in
                      let proof = Some (Proof.Step.inference ~rule ~tags [C.proof_parent c]) in
                      Some (C.apply_subst ~proof (c,0) subst))
                  ) (CCList.mapi (fun i arg -> (i, arg)) args)
              ) else [] 
            ) (Term.Map.to_list occurences)) in
      (* CCFormat.printf "Elim Leibniz eq:@ @[%a@].\n" C.pp c;
         CCFormat.printf "Pos/neg vars:@ @[%a@].\n" (Term.VarSet.pp HVar.pp) pos_neg_vars;
         CCFormat.printf "Res:@ @[%a@].\n" (CCList.pp C.pp) res); *)
      res
    ) else []


  let pp_pairs_ out =
    let open CCFormat in
    Format.fprintf out "(@[<hv>%a@])"
      (Util.pp_list ~sep:" " @@ hvbox @@ HO_unif.pp_pair)

  (* perform HO unif on [pairs].
     invariant: [C.lits c = pairs @ other_lits] *)
  let ho_unif_real_ c pairs other_lits : C.t list =
    Util.debugf ~section 5
      "(@[ho_unif.try@ :pairs (@[<hv>%a@])@ :other_lits %a@])"
      (fun k->k pp_pairs_ pairs (Util.pp_list~sep:" " Literal.pp) other_lits);
    Util.incr_stat stat_ho_unif;
    let offset = C.Seq.vars c |> T.Seq.max_var |> succ in
    begin
      HO_unif.unif_pairs ?fuel:None (pairs,0) ~offset
      |> List.map
        (fun (new_pairs, us, penalty, renaming) ->
           let subst = Unif_subst.subst us in
           let c_guard = Literal.of_unif_subst renaming us in
           let new_pairs =
             List.map
               (fun (env,t,u) ->
                  assert (env == []);
                  Literal.mk_constraint t u)
               new_pairs
           and other_lits =
             Literal.apply_subst_list renaming subst (other_lits,0)
           in
           let all_lits = c_guard @ new_pairs @ other_lits in
           let proof =
             Proof.Step.inference ~rule:(Proof.Rule.mk "ho_unif") ~tags:[Proof.Tag.T_ho]
               [C.proof_parent_subst renaming (c,0) subst]
           in
           let new_c =
             C.create all_lits proof
               ~trail:(C.trail c) ~penalty:(C.penalty c + penalty)
           in
           Util.debugf ~section 5
             "(@[ho_unif.step@ :pairs (@[%a@])@ :subst %a@ :yields %a@])"
             (fun k->k pp_pairs_ pairs Subst.pp subst C.pp new_c);
           Util.incr_stat stat_ho_unif_steps;
           new_c
        )
    end

  (* HO unification of constraints *)
  let ho_unif (c:C.t) : C.t list =
    if C.lits c |> CCArray.exists Literal.is_ho_constraint then (
      (* separate constraints from the rest *)
      let pairs, others =
        C.lits c
        |> Array.to_list
        |> CCList.partition_map
          (function
            | Literal.Equation (t,u, false) as lit
              when Literal.is_ho_constraint lit -> `Left ([],t,u)
            | lit -> `Right lit)
      in
      assert (pairs <> []);
      ZProf.enter_prof prof_ho_unif;
      let r = ho_unif_real_ c pairs others in
      ZProf.exit_prof prof_ho_unif;
      r
    ) else []

  (* rule for β-reduction *)
  let beta_reduce t =
    (* assert (T.DB.is_closed t); *)
    let t' = Lambda.snf t in
    if (T.equal t t') then (
      Util.debugf ~section 50 "(@[beta_reduce `%a`@ failed `@])" (fun k->k T.pp t );
      None)
    else (
      Util.debugf ~section 50 "(@[beta_reduce `%a`@ :into `%a`@])"
        (fun k->k T.pp t T.pp t');
      Util.incr_stat stat_beta;
      (* assert (T.DB.is_closed t'); *)
      Some t'
    )

  let eta_normalize = match Env.flex_get k_eta with
    | `Reduce -> Lambda.eta_reduce ~full:true
    | `Expand -> Lambda.eta_expand
    | `None -> (fun t -> t)

  (* rule for eta-expansion/reduction *)
  let eta_normalize t =
    (* assert (T.DB.is_closed t); *)
    let t' = eta_normalize t in
    if (T.equal t t') then (
      Util.debugf ~section 50 "(@[eta_normalize `%a`@ failed `@])" (fun k->k T.pp t );
      None)
    else (
      Util.debugf ~section 50 "(@[eta_normalize `%a`@ :into `%a`@])"
        (fun k->k T.pp t T.pp t');
      Util.incr_stat stat_eta_normalize;
      (* assert (T.DB.is_closed t'); *)
      Some t'
    )

  module TVar = struct
    type t = Type.t HVar.t
    let equal = HVar.equal Type.equal
    let hash = HVar.hash
    let compare = HVar.compare Type.compare
  end
  module VarTermMultiMap = CCMultiMap.Make (TVar) (Term)
  module VTbl = CCHashtbl.Make(TVar)

  let mk_diff_const () = 
    let diff_id = ID.make("zf_ext_diff") in
    ID.set_payload diff_id (ID.Attr_skolem ID.K_normal); (* make the arguments of diff mandatory *)
    let alpha_var = HVar.make ~ty:Type.tType 0 in
    let alpha = Type.var alpha_var in
    let beta_var = HVar.make ~ty:Type.tType 1 in
    let beta = Type.var beta_var in
    let alpha_to_beta = Type.arrow [alpha] beta in
    let diff_type = Type.forall_fvars [alpha_var;beta_var] (Type.arrow [alpha_to_beta; alpha_to_beta] alpha) in
    let diff = Term.const ~ty:diff_type diff_id in

    Env.Ctx.declare diff_id diff_type;
    Env.flex_add k_diff_const diff

  let mk_extensionality_clause () =
    let diff = Env.flex_get k_diff_const in
    let alpha_var = HVar.make ~ty:Type.tType 0 in
    let alpha = Type.var alpha_var in
    let beta_var = HVar.make ~ty:Type.tType 1 in
    let beta = Type.var beta_var in
    let alpha_to_beta = Type.arrow [alpha] beta in    
    let x = Term.var (HVar.make ~ty:alpha_to_beta 2) in
    let y = Term.var (HVar.make ~ty:alpha_to_beta 3) in
    let x_diff = Term.app x [Term.app diff [T.of_ty alpha; T.of_ty beta; x; y]] in
    let y_diff = Term.app y [Term.app diff [T.of_ty alpha; T.of_ty beta; x; y]] in
    let lits = [Literal.mk_eq x y; Literal.mk_neq x_diff y_diff] in
    Env.C.create ~penalty:(Env.flex_get k_ext_axiom_penalty) ~trail:Trail.empty 
      lits Proof.Step.trivial

  let choice_clause =
    let choice_id = ID.make("zf_choice") in
    let alpha_var = HVar.make ~ty:Type.tType 0 in
    let alpha = Type.var alpha_var in
    let alpha_to_prop = Type.arrow [alpha] Type.prop in
    let choice_type = Type.arrow [alpha_to_prop] alpha in
    let choice = Term.const ~ty:choice_type choice_id in
    let p = Term.var (HVar.make ~ty:alpha_to_prop 1) in
    let x = Term.var (HVar.make ~ty:alpha 2) in
    let px = Term.app p [x] in (* p x *)
    let p_choice = Term.app p [Term.app choice [p]] (* p (choice p) *) in
    (* ~ (p x) | p (choice p) *)
    let lits = [Literal.mk_prop px false; Literal.mk_prop p_choice true] in
    Env.C.create ~penalty:1 ~trail:Trail.empty lits Proof.Step.trivial


  type fixed_arg_status =
    | Always of T.t (* This argument is always the given term in all occurences *)
    | Varies        (* This argument contains different terms in differen occurrences *)

  type dupl_arg_status =
    | AlwaysSameAs of int (* This argument is always the same as some other argument across occurences (links to the next arg with this property) *)
    | Unique              (* This argument is not always the same as some other argument across occurences *)

  (** Removal of fixed/duplicate arguments of variables.
      - If within a clause, there exists a variable F that's always applied
        to at least i arguments and the ith argument is always the same DB-free term,
        we can systematically remove the argument (and repair F's type).
      - If within a clause, there exist a variable F, and indices i < j
        such that all occurrences of F are applied to at least j arguments and the
        ith argument is syntactically same as the jth argument, we can
        systematically remove the ith argument (and repair F's type accordingly).
  *)
  let prune_arg_old c =
    let status : (fixed_arg_status * dupl_arg_status) list VTbl.t = VTbl.create 8 in
    C.lits c
    |> Literals.fold_terms ~vars:true ~ty_args:false ~which:`All ~ord:Ordering.none 
      ~subterms:true  ~eligible:(fun _ _ -> true)
    |> Iter.iter
      (fun (t,_) ->
         let head, args = T.as_app t in
         match T.as_var head with
         | Some var ->
           begin match VTbl.get status var with
             | Some var_status ->
               (* We have seen this var before *)
               let update_fas fas arg =
                 match fas with
                 | Always u -> if T.equal u arg then Always u else Varies
                 | Varies -> Varies
               in
               let rec update_das das arg =
                 match das with
                 | AlwaysSameAs j ->
                   begin
                     try
                       if T.equal (List.nth args j) arg
                       then AlwaysSameAs j
                       else update_das (snd (List.nth var_status j)) (List.nth args j)
                     with Failure _ -> Unique
                   end
                 | Unique -> Unique
               in
               (* Shorten the lists to have equal lengths. Arguments positions are only interesting if they appear behind every occurrence of a var.*)
               let minlen = min (List.length var_status) (List.length args) in
               let args = CCList.take minlen args in
               let var_status = CCList.take minlen var_status in
               VTbl.replace status var (CCList.map (fun ((fas, das), arg) -> update_fas fas arg, update_das das arg) (List.combine var_status args))
             | None ->
               (* First time to encounter this var *)
               let rec create_var_status ?(i=0) args : (fixed_arg_status * dupl_arg_status) list =
                 match args with
                 | [] -> []
                 | arg :: args' ->
                   let fas =
                     if T.DB.is_closed arg then Always arg else Varies
                   in
                   (* Find next identical argument *)
                   let das = match CCList.find_idx ((Term.equal) arg) args' with
                     | Some (j, _) -> AlwaysSameAs (i + j + 1)
                     | None -> Unique
                   in
                   (fas, das) :: create_var_status ~i:(i+1) args'
               in
               VTbl.add status var (create_var_status args)
           end
         | None -> ()
           ;
           ()
      );
    let subst =
      VTbl.to_list status
      |> CCList.filter_map (
        fun (var, var_status) ->
          assert (not (Type.is_tType (HVar.ty var)));
          let ty_args, ty_return = Type.open_fun (HVar.ty var) in
          let keep = var_status |> CCList.map
                       (fun (fas, das) ->
                          (* Keep argument if this is true: *)
                          fas == Varies && das == Unique
                       )
          in
          if CCList.for_all ((=) true) keep
          then None
          else (
            (* Keep argument if var_status list is not long enough (This happens when the argument does not appear for some occurrence of var): *)
            let keep = CCList.(append keep (replicate (length ty_args - length keep) true)) in
            (* Create substitution: *)
            let ty_args' = ty_args
                           |> CCList.combine keep
                           |> CCList.filter fst
                           |> CCList.map snd
            in
            let var' = HVar.cast var ~ty:(Type.arrow ty_args' ty_return) in
            let bvars =
              CCList.combine keep ty_args
              |> List.mapi (fun i (k, ty) -> k, T.bvar ~ty (List.length ty_args - i - 1))
              |> CCList.filter fst
              |> CCList.map snd
            in
            let replacement = T.fun_l ty_args (T.app (T.var var') bvars) in
            Some ((var,0), (replacement,1))
          )
      )
      |> Subst.FO.of_list'
    in

    if Subst.is_empty subst
    then SimplM.return_same c
    else (
      let renaming = Subst.Renaming.none in
      let new_lits = Lits.apply_subst renaming subst (C.lits c, 0) in
      let proof =
        Proof.Step.simp
          ~rule:(Proof.Rule.mk "prune_arg")
          ~tags:[Proof.Tag.T_ho]
          [C.proof_parent_subst renaming (c,0) subst] in
      let c' = C.create_a ~trail:(C.trail c) ~penalty:(C.penalty c) new_lits proof in
      Util.debugf ~section 3
        "@[<>@[%a@]@ @[<2>prune_arg into@ @[%a@]@]@ with @[%a@]@]"
        (fun k->k C.pp c C.pp c' Subst.pp subst);
      SimplM.return_new c'
    )
  (* TODO: Simplified flag like in first-order? Profiler?*)

  let prune_arg ~all_covers c =
    let get_covers ?(current_sets=[]) head args = 
      let ty_args, _ = Type.open_fun (T.ty head) in
      let missing = CCList.replicate (List.length ty_args - List.length args) None in 
      let args_opt = List.mapi (fun i a_i ->
          assert(Term.DB.is_closed a_i);
          assert(CCList.is_empty current_sets ||
                 List.length current_sets = (List.length args + List.length missing));
          if CCList.is_empty current_sets ||
             not (Term.Set.is_empty (List.nth current_sets i)) then 
            (Some (List.mapi (fun j a_j -> 
                 if i = j then None else Some a_j) args))
          else None (* ignoring onself *))
          args @ missing in
      let res = List.mapi (fun i arg_opt ->
          if i < List.length args then (
            let t = List.nth args i in 
            begin match arg_opt with 
              | Some arg_l ->
                let res_l = if all_covers then T.cover_with_terms t arg_l 
                  else [t; T.max_cover t arg_l] in
                T.Set.of_list res_l 
              | None -> Term.Set.empty 
            end)
          else Term.Set.empty) args_opt in
      res
    in

    let status = VTbl.create 8 in
    let free_vars = Literals.vars (C.lits c) |> T.VarSet.of_list in
    C.lits c
    |> Literals.map (fun t -> Lambda.eta_expand t) (* to make sure that DB indices are everywhere the same *)
    |> Literals.fold_terms ~vars:true ~ty_args:false ~which:`All ~ord:Ordering.none 
      ~subterms:true  ~eligible:(fun _ _ -> true)
    |> Iter.iter
      (fun (t,_) ->
         let head, _ = T.as_app t in
         match T.as_var head with
         | Some var when T.VarSet.mem var free_vars ->
           begin match VTbl.get status var with
             | Some (current_sets, created_sk) ->
               let t, new_sk = T.DB.skolemize_loosely_bound t in
               let new_skolems = T.IntMap.bindings new_sk 
                                 |> List.map snd |> Term.Set.of_list in
               let covers = get_covers ~current_sets head (T.args t) in
               assert(List.length current_sets = List.length covers);
               let paired = CCList.combine current_sets covers in
               let res = List.map (fun (o,n) -> Term.Set.inter o n) paired in
               VTbl.replace status var (res, Term.Set.union created_sk new_skolems);
             | None ->
               let t', created_sk = T.DB.skolemize_loosely_bound t in
               let created_sk = T.IntMap.bindings created_sk
                                |> List.map snd |> Term.Set.of_list in
               VTbl.add status var (get_covers head (T.args t'), created_sk);
           end
         | _ -> ();
           ()
      );

    let subst =
      VTbl.to_list status
      |> CCList.filter_map (fun (var, (args, skolems)) ->
          let removed = ref IntSet.empty in
          let n = List.length args in 
          let keep = List.mapi (fun i arg_set -> 
              let arg_l = Term.Set.to_list arg_set in
              let arg_l = List.filter (fun t -> 
                  List.for_all (fun idx -> 
                      not @@ IntSet.mem idx !removed) (T.DB.unbound t) &&
                  T.Seq.subterms t
                  |> Iter.for_all (fun subt -> not @@ Term.Set.mem subt skolems)) 
                  arg_l in
              let res = CCList.is_empty arg_l in
              if not res then removed := IntSet.add (n-i-1) !removed;
              res) args in
          if CCList.for_all ((=) true) keep then None
          else (
            let ty_args, ty_return = Type.open_fun (HVar.ty var) in
            let ty_args' = 
              CCList.combine keep ty_args
              |> CCList.filter fst |> CCList.map snd
            in
            let var' = HVar.cast var ~ty:(Type.arrow ty_args' ty_return) in
            let bvars =
              CCList.combine keep ty_args
              |> List.mapi (fun i (k, ty) -> k, T.bvar ~ty (List.length ty_args - i - 1))
              |> CCList.filter fst|> CCList.map snd
            in
            let replacement = T.fun_l ty_args (T.app (T.var var') bvars) in
            Some ((var,0), (replacement,1))))
      |> Subst.FO.of_list'
    in

    if Subst.is_empty subst
    then SimplM.return_same c
    else (
      let renaming = Subst.Renaming.none in
      let new_lits = Lits.apply_subst renaming subst (C.lits c, 0) in
      let proof =
        Proof.Step.simp
          ~rule:(Proof.Rule.mk "prune_arg_fun")
          ~tags:[Proof.Tag.T_ho]
          [C.proof_parent_subst renaming (c,0) subst] in
      let c' = C.create_a ~trail:(C.trail c) ~penalty:(C.penalty c) new_lits proof in

      Util.debugf ~section 3
        "@[<>@[%a@]@ @[<2>prune_arg_fun into@ @[%a@]@]@ with @[%a@]@]"
        (fun k->k C.pp c C.pp c' Subst.pp subst);
      SimplM.return_new c'
    )
  (* TODO: Simplified flag like in first-order? Profiler?*)


  (* Purify variables
     - if they occur applied and unapplied ("int" mode).
     - if they occur with differen argumetns ("ext" mode).
       Example: g X = X a \/ X a = b becomes g X = Y a \/ Y a = b \/ X != Y.
       Literals with only a variable on both sides are not affected. *)
  let purify_applied_variable c =
    (* set of new literals *)
    let new_lits = ref [] in
    let add_lit_ lit = new_lits := lit :: !new_lits in
    (* cache for term headed by variable -> replacement variable *)
    let cache_replacement_ = T.Tbl.create 8 in
    (* cache for variable -> untouched term (the first term we encounter with a certain variable as head) *)
    let cache_untouched_ = VTbl.create 8 in
    (* index of the next fresh variable *)
    let varidx =
      Literals.Seq.terms (C.lits c)
      |> Iter.flat_map T.Seq.vars
      |> T.Seq.max_var |> succ
      |> CCRef.create
    in
    (* variable used to purify a term *)
    let replacement_var t =
      try T.Tbl.find cache_replacement_ t
      with Not_found ->
        let head, _ = T.as_app t in
        let ty = T.ty head in
        let v = T.var_of_int ~ty (CCRef.get_then_incr varidx) in
        let lit = Literal.mk_neq v head in
        add_lit_ lit;
        T.Tbl.add cache_replacement_ t v;
        v
    in
    (* We make the variables of two (variable-headed) terms different if they are
       in different classes.
       For extensional variable purification, two terms are only in the same class
       if they are identical.
       For intensional variable purification, two terms are in the same class if
       they are both unapplied variables or both applied variables. *)
    let same_class t1 t2 =
      assert (T.is_var (fst (T.as_app t1)));
      assert (T.is_var (fst (T.as_app t2)));
      if Env.flex_get k_purify_applied_vars == `Ext
      then
        T.equal t1 t2
      else (
        assert (Env.flex_get k_purify_applied_vars == `Int);
        match T.view t1, T.view t2 with
        | T.Var x, T.Var y when HVar.equal Type.equal x y -> true
        | T.App (f, _), T.App (g, _) when T.equal f g -> true
        | _ -> false
      )
    in
    (* Term should not be purified if
       - this is the first term we encounter with this variable as head or
       - it is equal to the first term encountered with this variable as head *)
    let should_purify t v =
      try
        if same_class t (VTbl.find cache_untouched_ v) then (
          Util.debugf ~section 5
            "Leaving untouched: %a"
            (fun k->k T.pp t);false
        ) else (
          Util.debugf ~section 5
            "To purify: %a"
            (fun k->k T.pp t);true
        )
      with Not_found ->
        VTbl.add cache_untouched_ v t;
        Util.debugf ~section 5
          "Add untouched term: %a"
          (fun k->k T.pp t);
        false
    in
    (* purify a term *)
    let rec purify_term t =
      let head, args = T.as_app t in
      let res = match T.as_var head with
        | Some v ->
          if should_purify t v then (
            (* purify *)
            Util.debugf ~section 5
              "@[Purifying: %a.@ Untouched is: %a@]"
              (fun k->k T.pp t T.pp (VTbl.find cache_untouched_ v));
            let v' = replacement_var t in
            assert (Type.equal (HVar.ty v) (T.ty v'));
            T.app v' (List.map purify_term args)
          ) else (
            (* dont purify *)
            T.app head (List.map purify_term args)
          )
        | None -> (* dont purify *)
          T.app head (List.map purify_term args)
      in
      assert (Type.equal (T.ty res) (T.ty t));
      res
    in
    (* purify a literal *)
    let purify_lit lit =
      (* don't purify literals with only a variable on both sides *)
      if Literal.for_all T.is_var lit
      then lit
      else Literal.map purify_term lit
    in
    (* try to purify *)
    let lits' = Array.map purify_lit (C.lits c) in
    begin match !new_lits with
      | [] -> SimplM.return_same c
      | _::_ ->
        (* replace! *)
        let all_lits = !new_lits @ (Array.to_list lits') in
        let parent = C.proof_parent c in
        let proof =
          Proof.Step.simp
            ~rule:(Proof.Rule.mk "ho.purify_applied_variable") ~tags:[Proof.Tag.T_ho]
            [parent] in
        let new_clause = (C.create ~trail:(C.trail c) ~penalty:(C.penalty c) all_lits proof) in
        Util.debugf ~section 5
          "@[<hv2>Purified:@ Old: %a@ New: %a@]"
          (fun k->k C.pp c C.pp new_clause);
        SimplM.return_new new_clause
    end

  let setup () =
    mk_diff_const ();
    if not (Env.flex_get k_enabled) then (
      Util.debug ~section 1 "HO rules disabled";
    ) else (
      Util.debug ~section 1 "setup HO rules";
      Env.Ctx.lost_completeness();
      if Env.flex_get k_elim_pred_var then
        Env.add_unary_inf "ho_elim_pred_var" elim_pred_variable;
      if Env.flex_get k_ext_neg_lit then
        Env.add_lit_rule "ho_ext_neg_lit" ext_neg_lit;

      if Env.flex_get k_elim_leibniz_eq > 0 then (
        Env.add_unary_inf "ho_elim_leibniz_eq" elim_leibniz_equality
      );

      if Env.flex_get k_instantiate_choice_ax then (
        Env.add_redundant recognize_choice_ops;
        Env.add_unary_inf "inst_choice" insantiate_choice;
      );

      if Env.flex_get k_ext_pos then (
        Env.add_unary_inf "ho_ext_pos" 
          (ext_pos_general ~all_lits:(Env.flex_get k_ext_pos_all_lits));
      );

      (* removing unfolded clauses *)
      if Env.flex_get k_enable_def_unfold then (
        Env.add_clause_conversion (
          fun c ->  match Statement.get_rw_rule c with
            | Some _ -> E.CR_drop
            | None -> E.CR_skip ));

      begin match Env.flex_get k_prune_arg_fun with
        | `PruneMaxCover -> Env.add_unary_simplify (prune_arg ~all_covers:false);
        | `PruneAllCovers -> Env.add_unary_simplify (prune_arg ~all_covers:true);
        | `OldPrune -> Env.add_unary_simplify prune_arg_old;
        | `NoPrune -> ();
      end;

      if Env.flex_get Combinators.k_enable_combinators then (
        Env.set_ho_normalization_rule "comb-normalize" Combinators.comb_normalize;
      ) else (
        let ho_norm = (fun t -> t |> beta_reduce |> (
            fun opt -> match opt with
                None -> eta_normalize t
              | Some t' ->
                match eta_normalize t' with
                  None -> Some t'
                | Some tt -> Some tt))
        in
        Env.set_ho_normalization_rule "ho_norm" ho_norm);
      

      if(Env.flex_get k_neg_ext) then (
        Env.add_unary_inf "neg_ext" neg_ext 
      )
      else if(Env.flex_get k_neg_ext_as_simpl) then (
        Env.add_unary_simplify neg_ext_simpl;
      );

      if(Env.flex_get k_purify_applied_vars != `None) then (
        Env.add_unary_simplify purify_applied_variable
      );

      if Env.flex_get k_enable_ho_unif then (
        Env.add_unary_inf "ho_unif" ho_unif;
      );

      if Env.flex_get k_simple_projection >= 0 then (
        let penalty_inc = Env.flex_get k_simple_projection in
        let max_depth = Env.flex_get k_simple_projection_md in
        Env.add_unary_inf "simple_projection" (simple_projection ~penalty_inc ~max_depth);
      );

      begin match Env.flex_get k_ho_prim_mode with
        | `None -> ()
        | mode ->
          Env.add_unary_inf "ho_prim_enum" (prim_enum ~mode);
      end;
      if Env.flex_get k_ext_axiom then
        Env.ProofState.PassiveSet.add (Iter.singleton (mk_extensionality_clause ())) ;
      if Env.flex_get k_choice_axiom then
        Env.ProofState.PassiveSet.add (Iter.singleton choice_clause);
    );
    ()
end

let enabled_ = ref true
let def_unfold_enabled_ = ref false
let force_enabled_ = ref false
let enable_unif_ = ref false (* this unification seems very buggy, had to turn it off *)
let prim_mode_ = ref `Neg
let prim_max_penalty = ref 1 (* FUDGE *)

let set_prim_mode_ =
  let l = [
    "neg", `Neg;
    "full", `Full;
    "pragmatic", `Pragmatic;
    "tf", `TF;
    "none", `None;
  ] in
  let set_ s = prim_mode_ := List.assoc s l in
  Arg.Symbol (List.map fst l, set_)

(* detection of HO statements *)
let st_contains_ho (st:(_,_,_) Statement.t): bool =
  let is_non_atomic_ty ty =
    let n_ty_vars, args, _ = Type.open_poly_fun ty in
    n_ty_vars > 0 || args<>[]
  and has_prop_in_args ty =
    let n_ty_vars, args, _ = Type.open_poly_fun ty in
    List.exists Type.contains_prop args
  in
  (* is there a HO variable? Any variable with a type that is
     Prop or just not an atomic type is. *)
  let has_ho_var () =
    Statement.Seq.terms st
    |> Iter.flat_map T.Seq.vars
    |> Iter.map HVar.ty
    |> Iter.exists (fun ty -> is_non_atomic_ty ty || Type.contains_prop ty)
  (* is there a HO symbol?
     means the symbol has a higher-order, or contains Prop in a sub-position
     of an argument. *)
  and has_ho_sym () =
    Statement.Seq.ty_decls st
    |> Iter.exists
      (fun (_,ty) -> Type.order ty > 1 || has_prop_in_args ty)
  and has_ho_eq() =
    Statement.Seq.forms st
    |> Iter.exists
      (fun c ->
         c |> List.exists
           (function
             | SLiteral.Eq (t,u) | SLiteral.Neq (t,u) ->
               T.is_ho_at_root t || T.is_ho_at_root u || is_non_atomic_ty (T.ty t)
             | _ -> false))
  in
  has_ho_sym () || has_ho_var () || has_ho_eq()

let _ext_pos = ref true
let _ext_pos_all_lits = ref false
let _ext_axiom = ref false
let _choice_axiom = ref false
let _elim_pred_var = ref true
let _ext_neg_lit = ref false
let _neg_ext = ref true
let _neg_ext_as_simpl = ref false
let _ext_axiom_penalty = ref 5
let _huet_style = ref false
let _cons_elim = ref true
let _imit_first = ref false
let _compose_subs = ref false
let _var_solve = ref false
let _instantiate_choice_ax = ref false
let _elim_leibniz_eq = ref (-1)
let _prune_arg_fun = ref `NoPrune
let _check_lambda_free = ref `False
let prim_enum_terms = ref Term.Set.empty
let _oracle_composer = ref (OSeq.merge :> (Logtk.Subst.t option OSeq.t OSeq.t -> Logtk.Subst.t option OSeq.t))
let _simple_projection = ref (-1)
let _simple_projection_md = ref 2
let _purify_applied_vars = ref `None
let _eta = ref `Reduce
let _use_diff_for_neg_ext = ref false
let _generalize_choice_trigger = ref false

let extension =
  let register env =
    let module E = (val env : Env.S) in

    E.flex_add k_ext_pos !_ext_pos;
    E.flex_add k_ext_pos_all_lits !_ext_pos_all_lits;
    E.flex_add k_ext_axiom !_ext_axiom;
    E.flex_add k_choice_axiom !_choice_axiom;
    E.flex_add k_elim_pred_var !_elim_pred_var;
    E.flex_add k_ext_neg_lit !_ext_neg_lit;
    E.flex_add k_neg_ext !_neg_ext;
    E.flex_add k_neg_ext_as_simpl !_neg_ext_as_simpl;
    E.flex_add k_ext_axiom_penalty !_ext_axiom_penalty;
    E.flex_add k_instantiate_choice_ax !_instantiate_choice_ax;
    E.flex_add k_elim_leibniz_eq !_elim_leibniz_eq;
    E.flex_add k_prune_arg_fun !_prune_arg_fun;
    E.flex_add k_prim_enum_terms prim_enum_terms;
    E.flex_add k_simple_projection !_simple_projection;
    E.flex_add k_simple_projection_md !_simple_projection_md;
    E.flex_add k_check_lambda_free !_check_lambda_free;
    E.flex_add k_purify_applied_vars !_purify_applied_vars;
    E.flex_add k_eta !_eta;
    E.flex_add k_use_diff_for_neg_ext !_use_diff_for_neg_ext;
<<<<<<< HEAD
    E.flex_add k_generalize_choice_trigger !_generalize_choice_trigger;

=======

    if E.flex_get k_check_lambda_free = `Only 
    then E.flex_add Saturate.k_abort_after_fragment_check true;
    
    if E.flex_get k_check_lambda_free != `False then 
      E.add_fragment_check (fun c ->
          E.C.Seq.terms c |> Iter.for_all Term.in_lfho_fragment
        );
    
    Signal.on_every E.on_start (fun () -> 
      if not !Unif._unif_bool 
      then print_endline 
        ("To remain in the chosen logic fragment, " ^
        "unification with booleans has been disabled."));
>>>>>>> 4276c8a9

    if E.flex_get k_some_ho || !force_enabled_ then (
      let module ET = Make(E) in
      ET.setup ()
    )
  (* check if there are HO variables *)
  and check_ho vec state =
    let is_ho =
      CCVector.to_seq vec
      |> Iter.exists st_contains_ho
    in
    if is_ho then (
      Util.debug ~section 2 "problem is HO"
    );

    if !def_unfold_enabled_ then (
      (* let new_vec = *)
      CCVector.iter (fun c -> match Statement.get_rw_rule c with
            Some (sym, r) -> Util.debugf ~section 1
                               "@[<2> Adding constant def rule: `@[%a@]`@]"
                               (fun k->k Rewrite.Rule.pp r);
            Rewrite.Defined_cst.declare_or_add sym  r;
          | _ -> ()) vec (*vec in*)
    );

    state
    |> Flex_state.add k_some_ho is_ho
    |> Flex_state.add k_enabled !enabled_
    |> Flex_state.add PragUnifParams.k_oracle_composer !_oracle_composer
    |> Flex_state.add k_enable_def_unfold !def_unfold_enabled_
    |> Flex_state.add k_enable_ho_unif (!enabled_ && !enable_unif_)
    |> Flex_state.add k_ho_prim_mode (if !enabled_ then !prim_mode_ else `None)
    |> Flex_state.add k_ho_prim_max_penalty !prim_max_penalty
  in
  { Extensions.default with
    Extensions.name = "ho";
    post_cnf_actions=[check_ho];
    env_actions=[register];
  }

let purify_opt =
  let set_ n = _purify_applied_vars := n in
  let l = [ "ext", `Ext; "int", `Int; "none", `None] in
  Arg.Symbol (List.map fst l, fun s -> set_ (List.assoc s l))

let eta_opt =
  let set_ n = _eta := n in
  let l = [ "reduce", `Reduce; "expand", `Expand; "none", `None] in
  Arg.Symbol (List.map fst l, fun s -> set_ (List.assoc s l))

let () =
  Options.add_opts
    [ "--ho", Arg.Bool (fun b -> enabled_ := b), " enable/disable HO reasoning";
      "--force-ho", Arg.Bool  (fun b -> force_enabled_ := b), " enable/disable HO reasoning even if the problem is first-order";
      "--ho-unif", Arg.Bool (fun v -> enable_unif_ := v), " enable full HO unification";
      "--ho-elim-pred-var", Arg.Bool (fun b -> _elim_pred_var := b), " disable predicate variable elimination";
      "--ho-prim-enum", set_prim_mode_, " set HO primitive enum mode";
      "--ho-prim-max", Arg.Set_int prim_max_penalty, " max penalty for HO primitive enum";
      "--ho-oracle-composer", Arg.Symbol (["merge";"fair"], (fun s -> 
          if s = "merge" then _oracle_composer := (OSeq.merge :> (Logtk.Subst.t option OSeq.t OSeq.t -> Logtk.Subst.t option OSeq.t))
          else _oracle_composer := UnifFramework.take_fair)), " choose either OSeq.merge or Unif.take_fair as the composer";
      "--ho-ext-axiom", Arg.Bool (fun v -> _ext_axiom := v), " enable/disable extensionality axiom";
      "--ho-choice-axiom", Arg.Bool (fun v -> _choice_axiom := v), " enable choice axiom";
      "--ho-ext-pos", Arg.Bool (fun v -> _ext_pos := v), " enable/disable positive extensionality rule";
      "--ho-neg-ext", Arg.Bool (fun v -> _neg_ext := v), " turn NegExt on or off";
      "--ho-neg-ext-simpl", Arg.Bool (fun v -> _neg_ext_as_simpl := v), " turn NegExt as simplification rule on or off";
      "--ho-ext-pos-all-lits", Arg.Bool (fun v -> _ext_pos_all_lits := v), " turn ExtPos on for all or only eligible literals";
      "--ho-prune-arg", Arg.Symbol (["all-covers"; "max-covers"; "old-prune"; "off"], (fun s ->
          if s = "all-covers" then _prune_arg_fun := `PruneAllCovers
          else if s = "max-covers" then _prune_arg_fun := `PruneMaxCover
          else if s = "old-prune" then _prune_arg_fun := `OldPrune 
          else _prune_arg_fun := `NoPrune)), " choose arg prune mode";
      "--ho-ext-neg-lit", Arg.Bool (fun  v -> _ext_neg_lit := v), " enable/disable negative extensionality rule on literal level [?]";
      "--ho-elim-leibniz", Arg.String (fun v -> 
        match v with 
        | "inf" ->  _elim_leibniz_eq := max_int
        | "off" -> _elim_leibniz_eq := -1
        | _ ->
          match CCInt.of_string v with
          | None -> invalid_arg "number expected for --ho-elim-leibniz"
          | Some x -> _elim_leibniz_eq := x
         ), " enable/disable treatment of Leibniz equality. inf enables it for infinte depth of clauses"
            ^ "; off disables it; number enables it for a given depth of clause";
      "--ho-def-unfold", Arg.Bool (fun v -> def_unfold_enabled_ := v), " enable ho definition unfolding";
      "--ho-choice-inst", Arg.Bool (fun v -> _instantiate_choice_ax := v), " enable ho definition unfolding";
      "--ho-simple-projection", Arg.Int (fun v -> _simple_projection := v), 
      " enable simple projection instantiation." ^ 
      " positive argument is increase in clause penalty for the conclusion; " ^
      " negative argument turns the inference off";
      "--ho-simple-projection-max-depth", Arg.Set_int _simple_projection_md, " sets the max depth for simple projection";
      "--ho-ext-axiom-penalty", Arg.Int (fun p -> _ext_axiom_penalty := p), " penalty for extensionality axiom";
      "--ho-purify", purify_opt, " enable purification of applied variables: 'ext' purifies" ^
                                 " whenever a variable is applied to different arguments." ^
                                 " 'int' purifies whenever a variable appears applied and unapplied.";
      "--ho-eta", eta_opt, " eta-expansion/reduction";
      "--ho-use-diff-for-neg-ext", Arg.Bool ((:=) _use_diff_for_neg_ext), " use diff constant for NegExt rule instead of fresh skolem";
<<<<<<< HEAD
      "--ho-generalize-choice-trigger", Arg.Bool ((:=) _generalize_choice_trigger), " apply choice trigger to a fresh variable";
      "--check-lambda-free", Arg.Bool ((:=) _check_lambda_free), "check whether problem belongs to lambda-free"
=======
      "--check-lambda-free", Arg.Symbol (["true";"false";"only"], fun s -> match s with 
        | "true" -> _check_lambda_free := `True
        | "only" -> _check_lambda_free := `Only
        | _ -> _check_lambda_free := `False), "check whether problem belongs to lambda-free ('only' will abort after the check)";
>>>>>>> 4276c8a9
    ];
  Params.add_to_mode "ho-complete-basic" (fun () ->
      enabled_ := true;
      def_unfold_enabled_ := false;
      force_enabled_ := true;
      _ext_axiom := true;
      _ext_neg_lit := false;
      _neg_ext := true;
      _neg_ext_as_simpl := false;
      _ext_pos := true;
      _ext_pos_all_lits := false;
      prim_mode_ := `None;
      _elim_pred_var := false;
      enable_unif_ := false;
      _prune_arg_fun := `PruneMaxCover;
    );
  Params.add_to_mode "ho-pragmatic" (fun () ->
      enabled_ := true;
      def_unfold_enabled_ := false;
      force_enabled_ := true;
      _ext_axiom := false;
      _ext_neg_lit := false;
      _neg_ext := true;
      _neg_ext_as_simpl := false;
      _ext_pos := true;
      _ext_pos_all_lits := true;
      prim_mode_ := `None;
      _elim_pred_var := true;
      enable_unif_ := false;
      _prune_arg_fun := `PruneMaxCover;
    );
  Params.add_to_mode "ho-competitive" (fun () ->
      enabled_ := true;
      def_unfold_enabled_ := false;
      force_enabled_ := true;
      _ext_axiom := false;
      _ext_neg_lit := false;
      _neg_ext := true;
      _neg_ext_as_simpl := false;
      _ext_pos := true;
      _ext_pos_all_lits := true;
      prim_mode_ := `None;
      _elim_pred_var := true;
      enable_unif_ := false;
      _prune_arg_fun := `PruneMaxCover;
  );
  Params.add_to_mode "ho-comb-complete" (fun () ->
    enabled_ := true;
    def_unfold_enabled_ := false;
    force_enabled_ := true;
    _ext_axiom := false;
    _ext_neg_lit := false;
    _neg_ext := true;
    _neg_ext_as_simpl := false;
    _ext_pos := true;
    _ext_pos_all_lits := true;
    prim_mode_ := `None;
    _elim_pred_var := true;
    enable_unif_ := false;
    _prune_arg_fun := `NoPrune;
    Unif._allow_pattern_unif := false;
    _eta  := `None
  );
  Params.add_to_mode "fo-complete-basic" (fun () ->
      enabled_ := false;
      Unif._allow_pattern_unif := false;
      Unif._unif_bool := false;
    );
  Params.add_to_modes 
    [ "lambda-free-intensional"
    ; "lambda-free-extensional"
    ; "lambda-free-purify-intensional"
    ; "lambda-free-purify-extensional"] (fun () ->
        enabled_ := true;
        enable_unif_ := false;
        force_enabled_ := true;
        _elim_pred_var := false;
        _neg_ext_as_simpl := false;
        _prune_arg_fun := `NoPrune;
        prim_mode_ := `None;
        _check_lambda_free := `True;
        Unif._allow_pattern_unif := false;
        Unif._unif_bool := false;
        _eta := `None;
      );
  Params.add_to_modes 
    [ "lambda-free-extensional"
    ; "lambda-free-purify-extensional"] (fun () ->
        _ext_axiom := true;
        _neg_ext := true;
        _ext_pos := true;
        _ext_pos_all_lits := true;
      );
  Params.add_to_modes 
    [ "lambda-free-intensional"
    ; "lambda-free-purify-intensional"] (fun () ->
        _ext_axiom := false;
        _neg_ext := false;
        _ext_pos := false;
        _ext_pos_all_lits := false;
      );
  Params.add_to_mode "lambda-free-purify-intensional" (fun () ->
      _purify_applied_vars := `Int
    );
  Params.add_to_mode "lambda-free-purify-extensional" (fun () ->
      _purify_applied_vars := `Ext
    );

  Extensions.register extension;<|MERGE_RESOLUTION|>--- conflicted
+++ resolved
@@ -1462,10 +1462,8 @@
     E.flex_add k_purify_applied_vars !_purify_applied_vars;
     E.flex_add k_eta !_eta;
     E.flex_add k_use_diff_for_neg_ext !_use_diff_for_neg_ext;
-<<<<<<< HEAD
     E.flex_add k_generalize_choice_trigger !_generalize_choice_trigger;
 
-=======
 
     if E.flex_get k_check_lambda_free = `Only 
     then E.flex_add Saturate.k_abort_after_fragment_check true;
@@ -1480,7 +1478,6 @@
       then print_endline 
         ("To remain in the chosen logic fragment, " ^
         "unification with booleans has been disabled."));
->>>>>>> 4276c8a9
 
     if E.flex_get k_some_ho || !force_enabled_ then (
       let module ET = Make(E) in
@@ -1577,15 +1574,11 @@
                                  " 'int' purifies whenever a variable appears applied and unapplied.";
       "--ho-eta", eta_opt, " eta-expansion/reduction";
       "--ho-use-diff-for-neg-ext", Arg.Bool ((:=) _use_diff_for_neg_ext), " use diff constant for NegExt rule instead of fresh skolem";
-<<<<<<< HEAD
       "--ho-generalize-choice-trigger", Arg.Bool ((:=) _generalize_choice_trigger), " apply choice trigger to a fresh variable";
-      "--check-lambda-free", Arg.Bool ((:=) _check_lambda_free), "check whether problem belongs to lambda-free"
-=======
       "--check-lambda-free", Arg.Symbol (["true";"false";"only"], fun s -> match s with 
         | "true" -> _check_lambda_free := `True
         | "only" -> _check_lambda_free := `Only
         | _ -> _check_lambda_free := `False), "check whether problem belongs to lambda-free ('only' will abort after the check)";
->>>>>>> 4276c8a9
     ];
   Params.add_to_mode "ho-complete-basic" (fun () ->
       enabled_ := true;
