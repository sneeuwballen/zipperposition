
(* This file is free software, part of Zipperposition. See file "license" for more details. *)

open Logtk
open Libzipperposition

module BV = CCBV
module T = Term
module O = Ordering
module S = Subst
module Lit = Literal
module Lits = Literals
module Comp = Comparison
module US = Unif_subst
module P = Position

let section = Util.Section.make ~parent:Const.section "sup"

(* flag meaning the clause has been simplified already *)
let flag_simplified = SClause.new_flag()

module type S = Superposition_intf.S

(* statistics *)
let stat_basic_simplify_calls = Util.mk_stat "sup.basic_simplify calls"
let stat_basic_simplify = Util.mk_stat "sup.basic_simplify"
let stat_superposition_call = Util.mk_stat "sup.superposition calls"
let stat_equality_resolution_call = Util.mk_stat "sup.equality_resolution calls"
let stat_equality_factoring_call = Util.mk_stat "sup.equality_factoring calls"
let stat_subsumption_call = Util.mk_stat "sup.subsumption_calls"
let stat_eq_subsumption_call = Util.mk_stat "sup.equality_subsumption calls"
let stat_eq_subsumption_success = Util.mk_stat "sup.equality_subsumption success"
let stat_subsumed_in_active_set_call = Util.mk_stat "sup.subsumed_in_active_set calls"
let stat_subsumed_by_active_set_call = Util.mk_stat "sup.subsumed_by_active_set calls"
let stat_clauses_subsumed = Util.mk_stat "sup.num_clauses_subsumed"
let stat_demodulate_call = Util.mk_stat "sup.demodulate calls"
let stat_demodulate_step = Util.mk_stat "sup.demodulate steps"
let stat_semantic_tautology = Util.mk_stat "sup.semantic_tautologies"
let stat_condensation = Util.mk_stat "sup.condensation"
let stat_clc = Util.mk_stat "sup.clc"

let prof_demodulate = Util.mk_profiler "sup.demodulate"
let prof_back_demodulate = Util.mk_profiler "sup.backward_demodulate"
let prof_pos_simplify_reflect = Util.mk_profiler "sup.simplify_reflect+"
let prof_neg_simplify_reflect = Util.mk_profiler "sup.simplify_reflect-"
let prof_clc = Util.mk_profiler "sup.contextual_literal_cutting"
let prof_semantic_tautology = Util.mk_profiler "sup.semantic_tautology"
let prof_condensation = Util.mk_profiler "sup.condensation"
let prof_basic_simplify = Util.mk_profiler "sup.basic_simplify"
let prof_subsumption = Util.mk_profiler "sup.subsumption"
let prof_eq_subsumption = Util.mk_profiler "sup.equality_subsumption"
let prof_subsumption_set = Util.mk_profiler "sup.forward_subsumption"
let prof_subsumption_in_set = Util.mk_profiler "sup.backward_subsumption"
let prof_infer_active = Util.mk_profiler "sup.infer_active"
let prof_infer_passive = Util.mk_profiler "sup.infer_passive"
let prof_infer_supav_active = Util.mk_profiler "sup.infer_supav_active"
let prof_infer_supav_passive = Util.mk_profiler "sup.infer_supav_passive"
let prof_infer_equality_resolution = Util.mk_profiler "sup.infer_equality_resolution"
let prof_infer_equality_factoring = Util.mk_profiler "sup.infer_equality_factoring"

let _use_semantic_tauto = ref true
let _use_simultaneous_sup = ref true
let _dot_sup_into = ref None
let _dot_sup_from = ref None
let _dot_simpl = ref None
let _dont_simplify = ref false
let _sup_at_vars = ref false
let _sup_at_var_headed = ref true
let _sup_in_var_args = ref true
let _sup_under_lambdas = ref true
let _demod_under_lambdas = ref true
let _demod_in_var_args = ref true
let _dot_demod_into = ref None
let _complete_ho_unification = ref false
let _switch_stream_extraction = ref false
let _ord_in_normal_form = ref false
let _supav_penalty = ref 0
let _supav = ref true
let _supext = ref false
let _unif_alg = ref JP_unif.unify_scoped

module Make(Env : Env.S) : S with module Env = Env = struct
  module Env = Env
  module Ctx = Env.Ctx
  module C = Env.C
  module PS = Env.ProofState
  module I = PS.TermIndex
  module TermIndex = PS.TermIndex
  module SubsumIdx = PS.SubsumptionIndex
  module UnitIdx = PS.UnitIndex
  module Stm = Stream.Make(struct
      module Ctx = Ctx
      module C = C
    end)
  module StmQ = StreamQueue.Make(Stm)

  (** {6 Stream queue} *)

  type queue = {q : StmQ.t;}

  let _stmq = {q = StmQ.default();}

  (** {6 Index Management} *)

  let _idx_sup_into = ref (TermIndex.empty ())
  let _idx_supext_into = ref (TermIndex.empty ())
  let _idx_supav_into = ref (TermIndex.empty ())
  let _idx_sup_from = ref (TermIndex.empty ())
  let _idx_back_demod = ref (TermIndex.empty ())
  let _idx_fv = ref (SubsumIdx.empty ())
  let _idx_simpl = ref (UnitIdx.empty ())

  let idx_sup_into () = !_idx_sup_into
  let idx_sup_from () = !_idx_sup_from
  let idx_fv () = !_idx_fv

  let ord = 
    (* TODO: This option only makes sense in combination with the beta and eta rules in Higher_order.ml.
       They should be connected to each other. Note that the Clause module calls Ctx.ord () independently.
      *)
    if !_ord_in_normal_form
    then Ordering.map (fun t -> Lambda.snf t) (Ctx.ord ())
    else Ctx.ord ()

  (* apply operation [f] to some parts of the clause [c] just added/removed
     from the active set *)
  let _update_active f c =
    (* index subterms that can be rewritten by superposition *)
    _idx_sup_into :=
      Lits.fold_terms ~vars:!_sup_at_vars ~var_args:!_sup_in_var_args ~fun_bodies:!_sup_under_lambdas ~ty_args:false ~ord ~which:`Max ~subterms:true
        ~eligible:(C.Eligible.res c) (C.lits c)
<<<<<<< HEAD
      |> Iter.filter (fun (t, _) ->
            (* Util.debugf ~section 5 "@[ Filtering vars %a,1  @]" (fun k-> k T.pp t); *)
            not (T.is_var t) || T.is_ho_var t)
      (* TODO: could exclude more variables from the index:
         they are not needed if they occur with the same args everywhere in the clause *)
      |> Iter.filter (fun (t, _) -> 
         (* Util.debugf ~section 5 "@[ Filtering vars %a,2  @]" (fun k-> k T.pp t); *)
         !_sup_at_var_headed || not (T.is_var (T.head_term t)))
=======
      |> Iter.filter (fun (t, _) -> not (T.is_var t) || T.is_ho_var t)
      (* TODO: could exclude more variables from the index:
         they are not needed if they occur with the same args everywhere in the clause *)
>>>>>>> 892d87eb
      |> Iter.fold
        (fun tree (t, pos) ->
           (* Util.debugf ~section 5 "@[ Adding %a to into index %B @]" (fun k-> k T.pp t !_sup_under_lambdas); *)
           let with_pos = C.WithPos.({term=t; pos; clause=c;}) in
           f tree t with_pos)
        !_idx_sup_into;

    (* index subterms that can be rewritten by SupAV *)
    if !_supav then
      _idx_supav_into :=
        Lits.fold_terms ~vars:false ~var_args:false ~fun_bodies:false ~ty_args:false ~ord ~which:`Max ~subterms:true
          ~eligible:(C.Eligible.res c) (C.lits c)
        |> Iter.filter (fun (t, _) -> T.is_var (T.head_term t)) (* Only applied variables *)
        |> Iter.fold
          (fun tree (t, pos) ->
            let with_pos = C.WithPos.({term=t; pos; clause=c;}) in
            f tree t with_pos)
          !_idx_supav_into;

    (* index subterms that can be rewritten by SupEXT --
       the ones that can rewrite those are actually the ones
       already indexed by _idx_sup_from*)
    if !_supext then 
      _idx_supext_into := 
        Lits.fold_terms ~vars:!_sup_at_vars ~var_args:!_sup_in_var_args 
                        ~fun_bodies:true ~ty_args:false ~ord 
                        ~which:`Max ~subterms:true
                        ~eligible:(C.Eligible.res c) (C.lits c)
        (* We are going only under lambdas *)
        |> Iter.filter_map (fun (t, p) -> 
              if not (T.is_fun t) then None 
              else (let tyargs, body = T.open_fun t in 
                    let new_pos = List.fold_left (fun p _ -> P.(append p (body stop))) p tyargs in
                    let hd = T.head_term body in
                    if (not (T.is_var body) || T.is_ho_var body) &&
                       (not (T.is_const hd) || not (ID.is_skolem (T.as_const_exn hd))) && 
                       (!_sup_at_var_headed || not (T.is_var (T.head_term body))) then
                    Some (body, new_pos) else None))
        |> Iter.fold
          (fun tree (t, pos) ->
            let with_pos = C.WithPos.({term=t; pos; clause=c;}) in
            f tree t with_pos)
          !_idx_supext_into;

    (* index terms that can rewrite into other clauses *)
    _idx_sup_from :=
      Lits.fold_eqn ~ord ~both:true ~sign:true
        ~eligible:(C.Eligible.param c) (C.lits c)
      |> Iter.fold
        (fun tree (l, _, sign, pos) ->
           assert sign;
           let with_pos = C.WithPos.({term=l; pos; clause=c;}) in
           f tree l with_pos)
        !_idx_sup_from ;
    (* terms that can be demodulated: all subterms (but vars) *)
    _idx_back_demod :=
      (* TODO: allow demod under lambdas under certain conditions (DemodExt) *)
      Lits.fold_terms ~vars:false ~var_args:!_demod_in_var_args ~fun_bodies:!_demod_under_lambdas  ~ty_args:false ~ord ~subterms:true ~which:`All
        ~eligible:C.Eligible.always (C.lits c)
      |> Iter.fold
        (fun tree (t, pos) ->
           let with_pos = C.WithPos.( {term=t; pos; clause=c} ) in
           f tree t with_pos)
        !_idx_back_demod;
    Signal.ContinueListening

  (* update simpl. index using the clause [c] just added or removed to
     the simplification set *)
  let _update_simpl f c =
    let idx = !_idx_simpl in
    let idx' = match C.lits c with
      | [| Lit.Equation (l,r,true) |] ->
        begin match Ordering.compare ord l r with
          | Comparison.Gt ->
            f idx (l,r,true,c)
          | Comparison.Lt ->
            f idx (r,l,true,c)
          | Comparison.Incomparable ->
            let idx = f idx (l,r,true,c) in
            f idx (r,l,true,c)
          | Comparison.Eq -> idx  (* no modif *)
        end
      | [| Lit.Equation (l,r,false) |] ->
        f idx (l,r,false,c)
      | [| Lit.Prop (p, sign) |] ->
        f idx (p,T.true_,sign,c)
      | _ -> idx
    in
    _idx_simpl := idx';
    Signal.ContinueListening

  let () =
    Signal.on PS.ActiveSet.on_add_clause
      (fun c ->
         _idx_fv := SubsumIdx.add !_idx_fv c;
         _update_active TermIndex.add c);
    Signal.on PS.ActiveSet.on_remove_clause
      (fun c ->
         _idx_fv := SubsumIdx.remove !_idx_fv c;
         _update_active TermIndex.remove c);
    Signal.on PS.SimplSet.on_add_clause
      (_update_simpl UnitIdx.add);
    Signal.on PS.SimplSet.on_remove_clause
      (_update_simpl UnitIdx.remove);
    ()

  (** {6 Inference Rules} *)

  (* ----------------------------------------------------------------------
   * Superposition rule
   * ---------------------------------------------------------------------- *)

  type supkind = 
   | Classic 
   | SupAV 
   | SupEXT

  let kind_to_str = function 
   | Classic -> "sup"
   | SupAV -> "supAV"
   | SupEXT -> "supEXT"

  (* all the information needed for a superposition inference *)
  module SupInfo = struct
    type t = {
      active : C.t;
      active_pos : Position.t; (* position of [s] *)
      scope_active : int;
      s : T.t; (* lhs of rule *)
      t : T.t; (* rhs of rule *)
      passive : C.t;
      passive_pos : Position.t; (* position of [u_p] *)
      passive_lit : Lit.t;
      scope_passive : int;
      u_p : T.t; (* rewritten subterm *)
      subst : US.t;
      sup_kind: supkind;
    }
  end

  exception ExitSuperposition of string

  (* Checks whether we must allow superposition at variables to be complete. *)
  let sup_at_var_condition info var replacement =
    let open SupInfo in
    let us = info.subst in
    let subst = US.subst us in
    let renaming = S.Renaming.create () in
    let replacement' = S.FO.apply renaming subst (replacement, info.scope_active) in
    let var' = S.FO.apply renaming subst (var, info.scope_passive) in
    if (not (Type.is_fun (Term.ty var')) || not (O.might_flip ord var' replacement'))
    then (
      Util.debugf ~section 5
        "Cannot flip: %a = %a"
        (fun k->k T.pp var' T.pp replacement');
      false (* If the lhs vs rhs cannot flip, we don't need a sup at var *)
    )
    else (
<<<<<<< HEAD
      (* Check whether Cσ is >= C[var -> replacement]σ *)
      let passive'_lits = Lits.apply_subst renaming subst (C.lits info.passive, info.scope_passive) in
      let subst_t = Unif.FO.update subst (T.as_var_exn var, info.scope_passive) (replacement, info.scope_active) in
      let passive_t'_lits = Lits.apply_subst renaming subst_t (C.lits info.passive, info.scope_passive) in
      if Lits.compare_multiset ~ord passive'_lits passive_t'_lits = Comp.Gt
      then (
        Util.debugf ~section 5
          "Sup at var condition is not fulfilled because: %a >= %a"
          (fun k->k Lits.pp passive'_lits Lits.pp passive_t'_lits);
        false
      )
      else true (* If Cσ is either <= or incomparable to C[var -> replacement]σ, we need sup at var.*)
=======
      (* Check whether var occurs only with the same arguments everywhere. *)
      let unique_args_of_var =
        C.lits info.passive
        |> Lits.fold_terms ~vars:true ~ty_args:false ~which:`All ~ord ~subterms:true ~eligible:(fun _ _ -> true)
        |> Iter.fold_while
          (fun unique_args (t,_) ->
             if Head.term_to_head t == Head.term_to_head var
             then (
               if unique_args == Some (Head.term_to_args t)
               then (unique_args, `Continue) (* found the same arguments of var again *)
               else (None, `Stop) (* different arguments of var found *)
             ) else (unique_args, `Continue) (* this term doesn't have var as head *)
          )
          None
      in
      match unique_args_of_var with
        | Some _ ->
          Util.debugf ~section 5
            "Variable %a has same args everywhere in %a"
            (fun k->k T.pp var C.pp info.passive);
          false (* If var occurs with the same arguments everywhere, we don't need sup at vars *)
        | None ->
          (* Check whether Cσ is >= C[var -> replacement]σ *)
          let passive'_lits = Lits.apply_subst renaming subst (C.lits info.passive, info.scope_passive) in
          let subst_t = Unif.FO.update subst (T.as_var_exn var, info.scope_passive) (replacement, info.scope_active) in
          let passive_t'_lits = Lits.apply_subst renaming subst_t (C.lits info.passive, info.scope_passive) in
          if Lits.compare_multiset ~ord passive'_lits passive_t'_lits = Comp.Gt
          then (
            Util.debugf ~section 5
              "Sup at var condition is not fulfilled because: %a >= %a"
              (fun k->k Lits.pp passive'_lits Lits.pp passive_t'_lits);
            false
          )
          else true (* If Cσ is either <= or incomparable to C[var -> replacement]σ, we need sup at var.*)
>>>>>>> 892d87eb
    )


  (* Helper that does one or zero superposition inference, with all
     the given parameters. Clauses have a scope. *)
  let do_classic_superposition info =
    let open SupInfo in
    let module P = Position in
    Util.incr_stat stat_superposition_call;
    let sc_a = info.scope_active in
    let sc_p = info.scope_passive in
    assert (InnerTerm.DB.closed (info.s:>InnerTerm.t));
    assert (info.sup_kind == SupEXT || InnerTerm.DB.closed (info.u_p:T.t:>InnerTerm.t));
    assert (not(T.is_var info.u_p) || T.is_ho_var info.u_p);
    assert (!_sup_at_var_headed || info.sup_kind = SupAV || not (T.is_var (T.head_term info.u_p)));
    let active_idx = Lits.Pos.idx info.active_pos in
    let shift_vars = if info.sup_kind = SupEXT then 0 else -1 in
    let passive_idx, passive_lit_pos = Lits.Pos.cut info.passive_pos in
    try
      let renaming = S.Renaming.create () in
      let us = info.subst in
      let subst = US.subst us in
      let supext_vars = 
        if (info.sup_kind = SupEXT) then (
          Term.Seq.subterms info.u_p |> Iter.filter Term.is_var |> Term.Set.of_seq)
        else Term.Set.empty in
      let t' = S.FO.apply ~shift_vars renaming subst (info.t, sc_a) in
      if info.sup_kind = SupEXT then
       Util.debugf ~section 1
      "@[<2>sup, kind %s(%d)@ (@[<2>%a[%d]@ @[s=%a@]@ @[t=%a, t'=%a@]@])@ \
       (@[<2>%a[%d]@ @[passive_lit=%a@]@ @[p=%a@]@])@ with subst=@[%a@]@]"
      (fun k->k (kind_to_str info.sup_kind) (Term.Set.cardinal supext_vars) C.pp info.active sc_a T.pp info.s T.pp info.t
          T.pp t' C.pp info.passive sc_p Lit.pp info.passive_lit
          Position.pp info.passive_pos US.pp info.subst);

      if(info.sup_kind = SupEXT &&
         T.Seq.subterms t'
         |> Iter.exists (fun st -> 
              List.exists (fun arg -> not @@ T.DB.is_closed arg) 
              (T.get_mand_args st))) then
        raise @@ ExitSuperposition("SupEXT sneaks in bound variables under the skolem");
      
      if(info.sup_kind = SupEXT && 
         T.Set.exists (fun v -> 
          let t = fst @@ Subst.FO.deref subst (v,sc_p) in
          not @@ T.DB.is_closed t) supext_vars) then
        raise @@ ExitSuperposition("SupEXT -- an into free variable sneaks in bound variable");
  
      begin match info.passive_lit, info.passive_pos with
        | Lit.Prop (_, true), P.Arg(_, P.Left P.Stop) ->
          if T.equal t' T.true_
          then raise (ExitSuperposition "will yield a bool tautology")
        | Lit.Equation (_, v, true), P.Arg(_, P.Left P.Stop)
        | Lit.Equation (v, _, true), P.Arg(_, P.Right P.Stop) ->
          (* are we in the specific, but no that rare, case where we
             rewrite s=t using s=t (into a tautology t=t)? *)
          (* TODO: use Unif.FO.eq? *)
          let v' = S.FO.apply ~shift_vars:0 renaming subst (v, sc_p) in
          if T.equal t' v'
          then raise (ExitSuperposition "will yield a tautology");
        | _ -> ()
      end;
      let subst', new_sk = 
        if info.sup_kind = SupEXT then 
        S.FO.unleak_variables subst else subst, [] in
      let passive_lit' = Lit.apply_subst_no_simp renaming subst' (info.passive_lit, sc_p) in
      let new_trail = C.trail_l [info.active; info.passive] in
      if Env.is_trivial_trail new_trail then raise (ExitSuperposition "trivial trail");
      let s' = S.FO.apply ~shift_vars renaming subst (info.s, sc_a) in
      if(info.sup_kind = SupEXT &&
         T.Seq.subterms s'
         |> Iter.exists (fun st -> 
              List.exists (fun arg -> not @@ T.DB.is_closed arg) 
              (T.get_mand_args st))) then
        raise @@ ExitSuperposition("SupEXT sneaks in bound variables under the skolem");
      if (
        O.compare ord s' t' = Comp.Lt ||
        not (Lit.Pos.is_max_term ~ord passive_lit' passive_lit_pos) ||
        not (BV.get (C.eligible_res (info.passive, sc_p) subst) passive_idx) ||
        not (C.is_eligible_param (info.active, sc_a) subst ~idx:active_idx)
      ) then raise (ExitSuperposition "bad ordering conditions");
      (* Check for superposition at a variable *)
      if not !_sup_at_vars then
        assert (not (T.is_var info.u_p))
      else if T.is_var info.u_p && not (sup_at_var_condition info info.u_p info.t) then
        raise (ExitSuperposition "superposition at variable");

      (* ordering constraints are ok *)
      let lits_a = CCArray.except_idx (C.lits info.active) active_idx in
      let lits_p = CCArray.except_idx (C.lits info.passive) passive_idx in
      (* replace s\sigma by t\sigma in u|_p\sigma *)
      let new_passive_lit =
        Lit.Pos.replace passive_lit'
          ~at:passive_lit_pos ~by:t' in
      let c_guard = Literal.of_unif_subst renaming us in
      let tags = Unif_subst.tags us in 
      (* apply substitution to other literals *)
       (* Util.debugf 1 "Before unleak: %a, after unleak: %a"
      (fun k -> k Subst.pp subst Subst.pp subst'); *)
      let new_lits =
        new_passive_lit ::
          c_guard @
          Lit.apply_subst_list renaming subst' (lits_a, sc_a) @
          Lit.apply_subst_list renaming subst' (lits_p, sc_p)
      in
      (* For some reason type comparison does not work. *)
      let vars = List.map T.as_var_exn (Term.Set.to_list supext_vars) in
      let sk_with_vars = 
        List.fold_left (fun acc t -> 
            let new_sk_vars = Term.mk_fresh_skolem vars (Term.ty t) in 
            Term.Map.add t (S.FO.apply renaming subst' (new_sk_vars, sc_p)) acc) 
         Term.Map.empty new_sk in 
      let new_lits = 
        List.map (fun lit -> 
          Lit.map (fun t ->
            Term.Map.fold 
              (fun sk sk_v acc -> 
                let sk = S.FO.apply renaming subst (sk, sc_p) in
                Term.replace ~old:sk ~by:sk_v acc) 
              sk_with_vars t ) lit) new_lits in
      let rule =
        let r = kind_to_str info.sup_kind in
        let sign = if Lit.sign passive_lit' then "+" else "-" in
        Proof.Rule.mk (r ^ sign)
      in
      let proof =
        Proof.Step.inference ~rule ~tags
          [C.proof_parent_subst renaming (info.active,sc_a) subst';
           C.proof_parent_subst renaming (info.passive,sc_p) subst']
      and penalty =
        max (C.penalty info.active) (C.penalty info.passive)
        + (if T.is_var s' then 2 else 0) (* superposition from var = bad *)
      in
      let new_clause = C.create ~trail:new_trail ~penalty new_lits proof in
      Util.debugf ~section 1 "@[... ok, conclusion@ @[%a@]@]" (fun k->k C.pp new_clause);
      assert(List.for_all (Lit.for_all Term.DB.is_closed) new_lits);
      (* C.check_types new_clause; *)
      Some new_clause
    with ExitSuperposition reason ->
      Util.debugf ~section 3 "... cancel, %s" (fun k->k reason);
      None

  (* simultaneous superposition: when rewriting D with C \lor s=t,
      replace s with t everywhere in D rather than at one place. *)
  let do_simultaneous_superposition info =
    let open SupInfo in
    let module P = Position in
    Util.incr_stat stat_superposition_call;
    let sc_a = info.scope_active in
    let sc_p = info.scope_passive in
    Util.debugf ~section 3
      "@[<hv2>simultaneous sup@ \
       @[<2>active@ %a[%d]@ s=@[%a@]@ t=@[%a@]@]@ \
       @[<2>passive@ %a[%d]@ passive_lit=@[%a@]@ p=@[%a@]@]@ with subst=@[%a@]@]"
      (fun k->k C.pp info.active sc_a T.pp info.s T.pp info.t
          C.pp info.passive sc_p Lit.pp info.passive_lit
          Position.pp info.passive_pos US.pp info.subst);
    assert (InnerTerm.DB.closed (info.s:>InnerTerm.t));
    assert (info.sup_kind == SupEXT || InnerTerm.DB.closed (info.u_p:T.t:>InnerTerm.t));
    assert (not(T.is_var info.u_p) || T.is_ho_var info.u_p);
    assert (!_sup_at_var_headed || info.sup_kind = SupAV || not (T.is_var (T.head_term info.u_p)));
    let active_idx = Lits.Pos.idx info.active_pos in
    let passive_idx, passive_lit_pos = Lits.Pos.cut info.passive_pos in
    let shift_vars = if info.sup_kind = SupEXT then 0 else -1 in
    try
      let renaming = S.Renaming.create () in
      let us = info.subst in
      let subst = US.subst us in
      let t' = S.FO.apply ~shift_vars renaming subst (info.t, sc_a) in
      begin match info.passive_lit, info.passive_pos with
        | Lit.Prop (_, true), P.Arg(_, P.Left P.Stop) ->
          if T.equal t' T.true_
          then raise (ExitSuperposition "will yield a bool tautology")
        | Lit.Equation (_, v, true), P.Arg(_, P.Left P.Stop)
        | Lit.Equation (v, _, true), P.Arg(_, P.Right P.Stop) ->
          (* are we in the specific, but no that rare, case where we
             rewrite s=t using s=t (into a tautology t=t)? *)
          let v' = S.FO.apply ~shift_vars renaming subst (v, sc_p) in
          if T.equal t' v'
          then raise (ExitSuperposition "will yield a tautology");
        | _ -> ()
      end;
      let passive_lit' =
        Lit.apply_subst_no_simp renaming subst (info.passive_lit, sc_p)
      in
      let new_trail = C.trail_l [info.active; info.passive] in
      if Env.is_trivial_trail new_trail then raise (ExitSuperposition "trivial trail");
      let s' = S.FO.apply ~shift_vars renaming subst (info.s, sc_a) in
      if (
        O.compare ord s' t' = Comp.Lt ||
        not (Lit.Pos.is_max_term ~ord passive_lit' passive_lit_pos) ||
        not (BV.get (C.eligible_res (info.passive, sc_p) subst) passive_idx) ||
        not (C.is_eligible_param (info.active, sc_a) subst ~idx:active_idx)
      ) then raise (ExitSuperposition "bad ordering conditions");
      (* Check for superposition at a variable *)
      if not !_sup_at_vars then
        assert (not (T.is_var info.u_p))
      else if T.is_var info.u_p && not (sup_at_var_condition info info.u_p info.t) then
        raise (ExitSuperposition "superposition at variable");
      (* ordering constraints are ok, build new active lits (excepted s=t) *)
      let lits_a = CCArray.except_idx (C.lits info.active) active_idx in
      let lits_a = Lit.apply_subst_list renaming subst (lits_a, sc_a) in
      (* build passive literals and replace u|p\sigma with t\sigma *)
      let u' = S.FO.apply ~shift_vars renaming subst (info.u_p, sc_p) in
      assert (Type.equal (T.ty u') (T.ty t'));
      let lits_p = Array.to_list (C.lits info.passive) in
      let lits_p = Lit.apply_subst_list renaming subst (lits_p, sc_p) in
      (* assert (T.equal (Lits.Pos.at (Array.of_list lits_p) info.passive_pos) u'); *)
      let lits_p = List.map (Lit.map (fun t-> T.replace t ~old:u' ~by:t')) lits_p in
      let c_guard = Literal.of_unif_subst renaming us in
      let tags = Unif_subst.tags us in
      (* build clause *)
      let new_lits = c_guard @ lits_a @ lits_p in
      let rule =
        let r = kind_to_str info.sup_kind in
        let sign = if Lit.sign passive_lit' then "+" else "-" in
        Proof.Rule.mk ("s_" ^ r ^ sign)
      in
      let proof =
        Proof.Step.inference ~rule ~tags
          [C.proof_parent_subst renaming (info.active,sc_a) subst;
            C.proof_parent_subst renaming (info.passive,sc_p) subst]
      and penalty =
        max (C.penalty info.active) (C.penalty info.passive)
        + (if T.is_var s' then 2 else 0) (* superposition from var = bad *)
      in
      let new_clause = C.create ~trail:new_trail ~penalty new_lits proof in
      Util.debugf ~section 3 "@[... ok, conclusion@ @[%a@]@]" (fun k->k C.pp new_clause);
      Some new_clause
    with ExitSuperposition reason ->
      Util.debugf ~section 3 "@[... cancel, %s@]" (fun k->k reason);
      None

  (* choose between regular and simultaneous superposition *)
  let do_superposition info =
    let open SupInfo in
    assert (Type.equal (T.ty info.s) (T.ty info.t));
    assert (Unif.Ty.equal ~subst:(US.subst info.subst)
        (T.ty info.s, info.scope_active) (T.ty info.u_p, info.scope_passive));
    if !_use_simultaneous_sup && info.sup_kind != SupEXT
    then do_simultaneous_superposition info
    else do_classic_superposition info

  let infer_active_aux ~retrieve_from_index ~process_retrieved clause =
    Util.enter_prof prof_infer_active;
    (* no literal can be eligible for paramodulation if some are selected.
       This checks if inferences with i-th literal are needed? *)
    let eligible = C.Eligible.param clause in
    (* do the inferences where clause is active; for this,
       we try to rewrite conditionally other clauses using
       non-minimal sides of every positive literal *)
    let new_clauses =
      Lits.fold_eqn ~sign:true ~ord
        ~both:true ~eligible (C.lits clause)
<<<<<<< HEAD
      |> Iter.flat_map
        (fun (s, t, _, s_pos) ->
          let do_sup u_p with_pos subst =
            (* rewrite u_p with s *)
            if T.DB.is_closed u_p
            then
              let passive = with_pos.C.WithPos.clause in
              let passive_pos = with_pos.C.WithPos.pos in
              let passive_lit, _ = Lits.Pos.lit_at (C.lits passive) passive_pos in
              let info = SupInfo.( {
                  s; t; active=clause; active_pos=s_pos; scope_active=0;
                  u_p; passive; passive_lit; passive_pos; scope_passive=1; subst; sup_kind=Classic
                }) in
              do_superposition info
            else None
          in
          (* rewrite clauses using s *)
          retrieve_from_index (!_idx_sup_into, 1) (s, 0)
          |> Iter.filter_map (process_retrieved do_sup)
        )
      |> Iter.to_rev_list

=======
      |> Iter.fold
        (fun acc (s, t, _, s_pos) ->
           (* rewrite clauses using s *)
           I.retrieve_unifiables (!_idx_sup_into, 1) (s, 0)
           |> Iter.filter (fun (u_p,_,_) -> T.DB.is_closed u_p)
           |> Iter.fold
             (fun acc (u_p, with_pos, subst) ->
                (* rewrite u_p with s *)
                let passive = with_pos.C.WithPos.clause in
                let passive_pos = with_pos.C.WithPos.pos in
                let passive_lit, _ = Lits.Pos.lit_at (C.lits passive) passive_pos in
                let info = SupInfo.( {
                    s; t; active=clause; active_pos=s_pos; scope_active=0;
                    u_p; passive; passive_lit; passive_pos; scope_passive=1; subst;
                  }) in
                do_superposition info acc)
             acc)
        []
>>>>>>> 892d87eb
    in
    Util.exit_prof prof_infer_active;
    new_clauses

  let infer_passive_aux ~retrieve_from_index ~process_retrieved clause =
    Util.enter_prof prof_infer_passive;
    (* perform inference on this lit? *)
    let eligible = C.Eligible.(res clause) in
    (* do the inferences in which clause is passive (rewritten),
       so we consider both negative and positive literals *)
    let new_clauses =
      Lits.fold_terms ~vars:!_sup_at_vars ~var_args:!_sup_in_var_args ~fun_bodies:!_sup_under_lambdas ~subterms:true ~ord
        ~which:`Max ~eligible ~ty_args:false (C.lits clause)
      |> Iter.filter (fun (u_p, _) -> not (T.is_var u_p) || T.is_ho_var u_p)
<<<<<<< HEAD
      |> Iter.filter (fun (u_p, _) -> T.DB.is_closed u_p)
      |> Iter.filter (fun (u_p, _) -> !_sup_at_var_headed || not (T.is_var (T.head_term u_p)))
      |> Iter.flat_map
        (fun (u_p, passive_pos) ->
          let passive_lit, _ = Lits.Pos.lit_at (C.lits clause) passive_pos in
          let do_sup _ with_pos subst =
            let active = with_pos.C.WithPos.clause in
            let s_pos = with_pos.C.WithPos.pos in
            match Lits.View.get_eqn (C.lits active) s_pos with
              | Some (s, t, true) ->
                let info = SupInfo.({
                    s; t; active; active_pos=s_pos; scope_active=1; subst;
                    u_p; passive=clause; passive_lit; passive_pos; scope_passive=0; sup_kind=Classic
                  }) in
                do_superposition info
              | _ -> None
          in
          (* all terms that occur in an equation in the active_set
            and that are potentially unifiable with u_p (u at position p) *)
          retrieve_from_index (!_idx_sup_from, 1) (u_p,0)
          |> Iter.filter_map (process_retrieved do_sup)
        )
        |> Iter.to_rev_list
=======
      (* TODO: could exclude more variables from the index:
         they are not needed if they occur with the same args everywhere in the clause *)
      |> Iter.filter (fun (u_p, _) -> T.DB.is_closed u_p)
      |> Iter.fold
        (fun acc (u_p, passive_pos) ->
           let passive_lit, _ = Lits.Pos.lit_at (C.lits clause) passive_pos in
           (* all terms that occur in an equation in the active_set
              and that are potentially unifiable with u_p (u at position p) *)
           I.retrieve_unifiables (!_idx_sup_from, 1) (u_p,0)
           |> Iter.fold
             (fun acc (_, with_pos, subst) ->
                let active = with_pos.C.WithPos.clause in
                let s_pos = with_pos.C.WithPos.pos in
                match Lits.View.get_eqn (C.lits active) s_pos with
                  | Some (s, t, true) ->
                    let info = SupInfo.({
                        s; t; active; active_pos=s_pos; scope_active=1; subst;
                        u_p; passive=clause; passive_lit; passive_pos; scope_passive=0;
                      }) in
                    do_superposition info acc
                  | _ -> acc)
             acc)
        []
>>>>>>> 892d87eb
    in
    Util.exit_prof prof_infer_passive;
    new_clauses

  let infer_active clause =
    infer_active_aux
      ~retrieve_from_index:I.retrieve_unifiables
      ~process_retrieved:(fun do_sup (u_p, with_pos, subst) -> do_sup u_p with_pos subst)
      clause

  let infer_supext_from clause = 
    (* no literal can be eligible for paramodulation if some are selected.
       This checks if inferences with i-th literal are needed? *)
    let eligible = C.Eligible.param clause in
    (* do the inferences where clause is active; for this,
       we try to rewrite conditionally other clauses using
       non-minimal sides of every positive literal *)
    Lits.fold_eqn ~sign:true ~ord  ~both:true ~eligible (C.lits clause)
    |> Iter.flat_map
      (fun (s, t, _, s_pos) ->
        let do_supext u_p with_pos subst =
          (* rewrite u_p with s *)
          let passive = with_pos.C.WithPos.clause in
          let passive_pos = with_pos.C.WithPos.pos in
          let passive_lit, _ = Lits.Pos.lit_at (C.lits passive) passive_pos in
          let info = SupInfo.( {
              s; t; active=clause; active_pos=s_pos; scope_active=0;
              u_p; passive; passive_lit; passive_pos; scope_passive=1; 
              subst; sup_kind=SupEXT
            }) in
          Util.debugf ~section 10 "[Trying supext from %a into %a with term %a into term %a]"
          (fun k -> k C.pp clause C.pp passive T.pp s T.pp u_p);

          do_superposition info
        in
        I.retrieve_unifiables (!_idx_supext_into, 1) (s, 0)
        |> Iter.filter_map (fun (u_p, with_pos, subst) -> do_supext u_p with_pos subst))
    |> Iter.to_rev_list

  let infer_passive clause =
    infer_passive_aux
      ~retrieve_from_index:I.retrieve_unifiables
      ~process_retrieved:(fun do_sup (u_p, with_pos, subst) -> do_sup u_p with_pos subst)
      clause

  let infer_supext_into clause =
    (* perform inference on this lit? *)
    let eligible = C.Eligible.(res clause) in
    (* do the inferences in which clause is passive (rewritten),
       so we consider both negative and positive literals *)
    let new_clauses =
      Lits.fold_terms ~vars:!_sup_at_vars ~var_args:!_sup_in_var_args 
                      ~fun_bodies:true ~subterms:true ~ord
                      ~which:`Max ~eligible ~ty_args:false (C.lits clause)
      |> Iter.filter_map (fun (u_p, p) ->
          (* we rewrite only under lambdas  *)
          if not (T.is_fun u_p) then None
          else (let tyargs, body = T.open_fun u_p in 
                let hd = T.head_term body in
                let new_pos = List.fold_left (fun p _ -> P.(append p (body stop)) ) p tyargs in
                (* we check normal superposition conditions  *)
                if (not (T.is_var body) || T.is_ho_var body) &&
                   (not (T.is_const hd) || not (ID.is_skolem (T.as_const_exn hd))) && 
                   (!_sup_at_var_headed || not (T.is_var (T.head_term body))) then
                  Some (body, new_pos) 
                else None) )
      |> Iter.flat_map
        (fun (u_p, passive_pos) ->
          let passive_lit, _ = Lits.Pos.lit_at (C.lits clause) passive_pos in
          let do_sup _ with_pos subst =
            let active = with_pos.C.WithPos.clause in
            let s_pos = with_pos.C.WithPos.pos in
            match Lits.View.get_eqn (C.lits active) s_pos with
              | Some (s, t, true) ->
                let info = SupInfo.({
                    s; t; active; active_pos=s_pos; scope_active=1; subst;
                    u_p; passive=clause; passive_lit; passive_pos; 
                    scope_passive=0; sup_kind=SupEXT
                  }) in
                Util.debugf ~section 10 "[Trying supext from %a into %a with term %a into term %a]"
                (fun k -> k C.pp active C.pp clause T.pp s T.pp u_p);
                do_superposition info
              | _ -> None
          in
          (* all terms that occur in an equation in the active_set
            and that are potentially unifiable with u_p (u at position p) *)
          I.retrieve_unifiables (!_idx_sup_from, 1) (u_p,0)
          |> Iter.filter_map (fun (t,p,s) -> do_sup t p s))
        |> Iter.to_rev_list
    in
    Util.exit_prof prof_infer_passive;
    new_clauses

  let infer_active_complete_ho clause =
    let inf_res = infer_active_aux
      ~retrieve_from_index:(I.retrieve_unifiables_complete ~unif_alg:!_unif_alg)
      ~process_retrieved:(fun do_sup (u_p, with_pos, substs) ->
          let penalty = max (C.penalty clause) (C.penalty with_pos.C.WithPos.clause) in
          (* /!\ may differ from the actual penalty (by -2) *)
          Some (penalty, OSeq.map (CCOpt.flat_map (do_sup u_p with_pos)) substs))
      clause
    in
    let stm_res = List.map (fun (p,s) -> Stm.make ~penalty:p s) inf_res in
      StmQ.add_lst _stmq.q stm_res; []

  let infer_passive_complete_ho clause =
    let inf_res = infer_passive_aux
      ~retrieve_from_index:(I.retrieve_unifiables_complete ~unif_alg:!_unif_alg)
      ~process_retrieved:(fun do_sup (u_p, with_pos, substs) ->
          let penalty = max (C.penalty clause) (C.penalty with_pos.C.WithPos.clause) in
          (* /!\ may differ from the actual penalty (by -2) *)
          Some (penalty, OSeq.map (CCOpt.flat_map (do_sup u_p with_pos)) substs))
      clause
    in
    let stm_res = List.map (fun (p,s) -> Stm.make ~penalty:p s) inf_res in
      StmQ.add_lst _stmq.q stm_res; []

  (* ----------------------------------------------------------------------
   * SupAV rule (Superposition at applied variables)
   * ---------------------------------------------------------------------- *)

  let infer_supav_active clause =
    Util.enter_prof prof_infer_supav_active;
    (* no literal can be eligible for paramodulation if some are selected.
      This checks if inferences with i-th literal are needed? *)
    let eligible = C.Eligible.param clause in
    (* do the inferences where clause is active; for this,
      we try to rewrite conditionally other clauses using
      non-minimal sides of every positive literal *)
    let new_clauses =
      Lits.fold_eqn ~sign:true ~ord ~both:true ~eligible (C.lits clause)
      |> Iter.flat_map
        (fun (s, t, _, s_pos) ->
          I.fold !_idx_supav_into
            (fun acc u_p with_pos ->
              assert (T.is_var (T.head_term u_p));
              assert (T.DB.is_closed u_p);
              (* Create prefix variable H and use H s = H t for superposition *)
              let var_h = T.var (HVar.fresh ~ty:(Type.arrow [T.ty s] (Type.var (HVar.fresh ~ty:Type.tType ()))) ()) in
              let hs = T.app var_h [s] in
              let ht = T.app var_h [t] in
              let res = !_unif_alg (u_p,1) (hs,0) |> OSeq.map (
                  fun osubst ->
                    osubst |> CCOpt.flat_map (
                      fun subst ->
                        let passive = with_pos.C.WithPos.clause in
                        let passive_pos = with_pos.C.WithPos.pos in
                        let passive_lit, _ = Lits.Pos.lit_at (C.lits passive) passive_pos in
                        let info = SupInfo.({
                            s=hs; t=ht; active=clause; active_pos=s_pos; scope_active=0;
                            u_p; passive; passive_lit; passive_pos; scope_passive=1; subst; sup_kind=SupAV
                          }) in
                        do_superposition info
                    )
                )
              in
              let penalty = max (C.penalty clause) (C.penalty with_pos.C.WithPos.clause) + !_supav_penalty in
              (* /!\ may differ from the actual penalty (by -2) *)
              Iter.cons (penalty,res) acc
            )
          Iter.empty
        )
      |> Iter.to_rev_list
    in
    let stm_res = List.map (fun (p,s) -> Stm.make ~penalty:p s) new_clauses in
      StmQ.add_lst _stmq.q stm_res;
    Util.exit_prof prof_infer_supav_active;
    []

  let infer_supav_passive clause =
    Util.enter_prof prof_infer_supav_passive;
    (* perform inference on this lit? *)
    let eligible = C.Eligible.(res clause) in
    (* do the inferences in which clause is passive (rewritten),
      so we consider both negative and positive literals *)
    let new_clauses =
      Lits.fold_terms ~vars:false ~var_args:false ~fun_bodies:false ~subterms:true ~ord
        ~which:`Max ~eligible ~ty_args:false (C.lits clause)
      |> Iter.filter (fun (u_p, _) -> (T.is_var (T.head_term u_p)))
      |> Iter.flat_map
        (fun (u_p, passive_pos) ->
          let passive_lit, _ = Lits.Pos.lit_at (C.lits clause) passive_pos in
          I.fold !_idx_sup_from
            (fun acc _ with_pos ->
              let active = with_pos.C.WithPos.clause in
              let s_pos = with_pos.C.WithPos.pos in
              let res = match Lits.View.get_eqn (C.lits active) s_pos with
                | Some (s, t, true) ->
                (* Create prefix variable H and use H s = H t for superposition *)
                let var_h = T.var (HVar.fresh ~ty:(Type.arrow [T.ty s] (Type.var (HVar.fresh ~ty:Type.tType ()))) ()) in
                let hs = T.app var_h [s] in
                let ht = T.app var_h [t] in
                !_unif_alg (hs,1) (u_p,0)
                |> OSeq.map
                  (fun osubst ->
                    osubst |> CCOpt.flat_map (fun subst ->
                      let info = SupInfo.({
                          s = hs; t = ht; active; active_pos=s_pos; scope_active=1; subst;
                          u_p; passive=clause; passive_lit; passive_pos; scope_passive=0; sup_kind=SupAV
                        }) in
                      do_superposition info
                    )
                  )
                | _ -> assert false
              in
              let penalty = max (C.penalty clause) (C.penalty with_pos.C.WithPos.clause) + !_supav_penalty in
              (* /!\ may differ from the actual penalty (by -2) *)
              Iter.cons (penalty,res) acc
            )
            Iter.empty
        )
      |> Iter.to_rev_list
    in
    let stm_res = List.map (fun (p,s) -> Stm.make ~penalty:p s) new_clauses in
      StmQ.add_lst _stmq.q stm_res;
    Util.exit_prof prof_infer_supav_passive;
    []


  (* ----------------------------------------------------------------------
   * Equality Resolution rule
   * ---------------------------------------------------------------------- *)

  let infer_equality_resolution_aux ~unify ~iterate_substs clause =
    Util.enter_prof prof_infer_equality_resolution;
    let eligible = C.Eligible.always in
    (* iterate on those literals *)
    let new_clauses =
      Lits.fold_eqn ~sign:false ~ord
        ~both:false ~eligible (C.lits clause)
      |> Iter.filter_map
        (fun (l, r, _, l_pos) ->
<<<<<<< HEAD
          let do_eq_res us =
            let pos = Lits.Pos.idx l_pos in
            if BV.get (C.eligible_res_no_subst clause) pos
            (* subst(lit) is maximal, we can do the inference *)
            then (
              Util.incr_stat stat_equality_resolution_call;
              let renaming = Subst.Renaming.create () in
              let subst = US.subst us in
              let rule = Proof.Rule.mk "eq_res" in
              let new_lits = CCArray.except_idx (C.lits clause) pos in
              let new_lits = Lit.apply_subst_list renaming subst (new_lits,0) in
              let c_guard = Literal.of_unif_subst renaming us in
              let tags = Unif_subst.tags us in
              let trail = C.trail clause and penalty = C.penalty clause in
              let proof = Proof.Step.inference ~rule ~tags
                  [C.proof_parent_subst renaming (clause,0) subst] in
              let new_clause = C.create ~trail ~penalty (c_guard@new_lits) proof in
              Util.debugf ~section 1 "@[<hv2>equality resolution on@ @[%a@]@ yields @[%a@],\n subst @[%a@]@]"
                (fun k->k C.pp clause C.pp new_clause US.pp us);
              Some new_clause
            ) else None
          in
          let substs = unify (l, 0) (r, 0) in
          iterate_substs substs do_eq_res
        )
=======
           let pos = Lits.Pos.idx l_pos in
           try
             let us = Unif.FO.unify_full (l, 0) (r, 0) in
             if BV.get (C.eligible_res_no_subst clause) pos
             (* subst(lit) is maximal, we can do the inference *)
             then (
               Util.incr_stat stat_equality_resolution_call;
               let renaming = Subst.Renaming.create () in
               let subst = US.subst us in
               let rule = Proof.Rule.mk "eq_res" in
               let new_lits = CCArray.except_idx (C.lits clause) pos in
               let new_lits = Lit.apply_subst_list renaming subst (new_lits,0) in
               let c_guard = Literal.of_unif_subst renaming us in
               let tags = Unif_subst.tags us in
               let trail = C.trail clause and penalty = C.penalty clause in
               let proof = Proof.Step.inference ~rule ~tags
                   [C.proof_parent_subst renaming (clause,0) subst] in
               let new_clause = C.create ~trail ~penalty (c_guard@new_lits) proof in
               Util.debugf ~section 3 "@[<hv2>equality resolution on@ @[%a@]@ yields @[%a@]@]"
                 (fun k->k C.pp clause C.pp new_clause);
               Some new_clause
             ) else None
           with Unif.Fail ->
             (* l and r not unifiable, try next *)
             None)
>>>>>>> 892d87eb
      |> Iter.to_rev_list
    in
    Util.exit_prof prof_infer_equality_resolution;
    new_clauses

  let infer_equality_resolution =
    infer_equality_resolution_aux
      ~unify:(fun l r -> try Some (Unif.FO.unify_full l r) with Unif.Fail -> None)
      ~iterate_substs:(fun substs do_eq_res -> CCOpt.flat_map do_eq_res substs)

  let infer_equality_resolution_complete_ho clause =
    let inf_res = infer_equality_resolution_aux
        ~unify:!_unif_alg
        ~iterate_substs:(fun substs do_eq_res -> Some (OSeq.map (CCOpt.flat_map do_eq_res) substs))
        clause
    in
    let penalty = C.penalty clause in
    let stm_res = List.map (Stm.make ~penalty:penalty) inf_res in
    StmQ.add_lst _stmq.q stm_res; []

  (* ----------------------------------------------------------------------
   * Equality Factoring rule
   * ---------------------------------------------------------------------- *)

  module EqFactInfo = struct
    type t = {
      clause : C.t;
      active_idx : int;
      s : T.t;
      t : T.t;
      u : T.t;
      v : T.t;
      subst : US.t;
      scope : int;
    }
  end

  (* do the inference between given positions, if ordering conditions are respected *)
  let do_eq_factoring info =
    let open EqFactInfo in
    let s = info.s and t = info.t and v = info.v in
    let us = info.subst in
    (* check whether subst(lit) is maximal, and not (subst(s) < subst(t)) *)
    let renaming = S.Renaming.create () in
    let subst = US.subst us in
    if O.compare ord (S.FO.apply renaming subst (s, info.scope))
        (S.FO.apply renaming subst (t, info.scope)) <> Comp.Lt
       &&
       C.is_eligible_param (info.clause,info.scope) subst ~idx:info.active_idx
    then (
      Util.incr_stat stat_equality_factoring_call;
      let tags = Unif_subst.tags us in
      let proof =
        Proof.Step.inference
          ~rule:(Proof.Rule.mk"eq_fact") ~tags
          [C.proof_parent_subst renaming (info.clause,0) subst]
      (* new_lits: literals of the new clause. remove active literal
         and replace it by a t!=v one, and apply subst *)
      and new_lits = CCArray.except_idx (C.lits info.clause) info.active_idx in
      let new_lits = Lit.apply_subst_list renaming subst (new_lits,info.scope) in
      let c_guard = Literal.of_unif_subst renaming us in
      let lit' = Lit.mk_neq
          (S.FO.apply renaming subst (t, info.scope))
          (S.FO.apply renaming subst (v, info.scope))
      in
      let new_lits = lit' :: c_guard @ new_lits in
      let new_clause =
        C.create ~trail:(C.trail info.clause) ~penalty:(C.penalty info.clause)
          new_lits proof
      in
      Util.debugf ~section 3 "@[<hv2>equality factoring on@ @[%a@]@ yields @[%a@]@]"
        (fun k->k C.pp info.clause C.pp new_clause);
      Some new_clause
    ) else
      None

  let infer_equality_factoring_aux ~unify ~iterate_substs clause =
    Util.enter_prof prof_infer_equality_factoring;
    let eligible = C.Eligible.(filter Lit.is_pos) in
    (* find root terms that are unifiable with s and are not in the
       literal at s_pos. Calls [k] with a position and substitution *)
    let find_unifiable_lits idx s _s_pos k =
      Array.iteri
        (fun i lit ->
           match lit with
             | _ when i = idx -> () (* same index *)
             | Lit.Prop (p, true) ->
               (* positive proposition *)
               k (p, T.true_, unify (s,0) (p,0));
             | Lit.Equation (u, v, true) ->
               (* positive equation *)
               k (u, v, unify (s,0) (u,0));
               k (v, u, unify (s,0) (v,0));
             | _ -> () (* ignore other literals *)
        ) (C.lits clause)
    in
    (* try to do inferences with each positive literal *)
    let new_clauses =
      Lits.fold_eqn ~sign:true ~ord
        ~both:true ~eligible (C.lits clause)
<<<<<<< HEAD
      |> Iter.flat_map
        (fun (s, t, _, s_pos) -> (* try with s=t *)
           let active_idx = Lits.Pos.idx s_pos in
           find_unifiable_lits active_idx s s_pos
           |> Iter.filter_map
             (fun (u,v,substs) ->
                iterate_substs substs
                  (fun subst ->
                     let info = EqFactInfo.({
                         clause; s; t; u; v; active_idx; subst; scope=0;
                       }) in
                     do_eq_factoring info
                  )
             )
        )
      |> Iter.to_rev_list
=======
      |> Iter.fold
        (fun acc (s, t, _, s_pos) -> (* try with s=t *)
           let active_idx = Lits.Pos.idx s_pos in
           find_unifiable_lits active_idx s s_pos
           |> Iter.fold
             (fun acc (u,v,subst) ->
                let info = EqFactInfo.({
                    clause; s; t; u; v; active_idx; subst; scope=0;
                  }) in
                do_eq_factoring info acc)
             acc)
        []
>>>>>>> 892d87eb
    in
    Util.exit_prof prof_infer_equality_factoring;
    new_clauses

  let infer_equality_factoring =
    infer_equality_factoring_aux
      ~unify:(fun s t -> try Some (Unif.FO.unify_full s t) with Unif.Fail -> None)
      ~iterate_substs:(fun subst do_eq_fact -> CCOpt.flat_map do_eq_fact subst)

  let infer_equality_factoring_complete_ho clause =
    let inf_res = infer_equality_factoring_aux
        ~unify:!_unif_alg
        ~iterate_substs:(fun substs do_eq_fact -> Some (OSeq.map (CCOpt.flat_map do_eq_fact) substs))
        clause
    in
    let penalty = C.penalty clause in
    let stm_res = List.map (Stm.make ~penalty:penalty) inf_res in
    StmQ.add_lst _stmq.q stm_res; []

  (* ----------------------------------------------------------------------
   * extraction of a clause from the stream queue (HO feature)
   * ---------------------------------------------------------------------- *)

  let extract_from_stream_queue ~full () =
    let cl =
      if full then
        [StmQ.take_first_anyway _stmq.q]
      else
        StmQ.take_stm_nb _stmq.q
    in
    let opt_res = CCOpt.sequence_l (List.filter CCOpt.is_some cl)
    in
    match opt_res with
      | None -> []
      | Some l -> l

  let extract_from_stream_queue_fix_stm ~full () =
    let cl =
      if full then
        [StmQ.take_first_anyway _stmq.q]
      else
        StmQ.take_stm_nb_fix_stm _stmq.q
    in
    let opt_res = CCOpt.sequence_l (List.filter CCOpt.is_some cl)
    in
    match opt_res with
      | None -> []
      | Some l -> l


  (* ----------------------------------------------------------------------
   * simplifications
   * ---------------------------------------------------------------------- *)

  (* TODO: put forward pointers in simpl_set, to make some rewriting steps
      faster? (invalidate when updated, also allows to reclaim memory) *)

  (* TODO: use a record with
     - head
     - args
     - subst
     so as not to rebuild intermediate terms, and also to avoid mixing
     the head normal form and the substitution for (evaluated) arguments.

     Might even convert rules into De Bruijn, because:
       - special restriction (vars rhs ⊆ vars lhs)
       - indexing on first symbol might be sufficient if matching is fast
       - must rewrite matching to work on the record anyway
  *)

  let lazy_false = Lazy.from_val false

  type demod_state = {
    mutable demod_clauses: (C.t * Subst.t * Scoped.scope) list; (* rules used *)
    mutable demod_sc: Scoped.scope; (* current scope *)
  }

  (** Compute normal form of term w.r.t active set. Clauses used to
      rewrite are added to the clauses hashset.
      restrict is an option for restricting demodulation in positive maximal terms *)
  let demod_nf ?(restrict=lazy_false) (st:demod_state) c t : T.t =
    (* compute normal form of subterm. If restrict is true, substitutions that
       are variable renamings are forbidden (since we are at root of a max term) *)
    let rec reduce_at_root ~restrict t k =
      (* find equations l=r that match subterm *)
      let cur_sc = st.demod_sc in
      assert (cur_sc > 0);
      let step =
        UnitIdx.retrieve ~sign:true (!_idx_simpl, cur_sc) (t, 0)
        |> Iter.find_map
          (fun (l, r, (_,_,sign,unit_clause), subst) ->
             (* r is the term subterm is going to be rewritten into *)
             assert (C.is_unit_clause unit_clause);
             if sign &&
                (not (Lazy.force restrict) || not (S.is_renaming subst)) &&
                C.trail_subsumes unit_clause c &&
                (O.compare ord
                   (S.FO.apply Subst.Renaming.none subst (l,cur_sc))
                   (S.FO.apply Subst.Renaming.none subst (r,cur_sc)) = Comp.Gt)
                (* subst(l) > subst(r) and restriction does not apply, we can rewrite *)
             then (
               Util.debugf ~section 5
                 "@[<hv2>demod:@ @[<hv>t=%a[%d],@ l=%a[%d],@ r=%a[%d]@],@ subst=@[%a@]@]"
                 (fun k->k T.pp t 0 T.pp l cur_sc T.pp r cur_sc S.pp subst);
               (* sanity checks *)
               assert (Type.equal (T.ty l) (T.ty r));
               assert (Unif.FO.equal ~subst (l,cur_sc) (t,0));
               st.demod_clauses <-
                 (unit_clause,subst,cur_sc) :: st.demod_clauses;
               st.demod_sc <- 1 + st.demod_sc; (* allocate new scope *)
               Util.incr_stat stat_demodulate_step;
               Some (r, subst, cur_sc)
             ) else None)
      in
      begin match step with
        | None -> k t (* not found any match, normal form found *)
        | Some (rhs,subst,cur_sc) ->
          (* reduce [rhs] in current scope [cur_sc] *)
          assert (cur_sc < st.demod_sc);
          Util.debugf ~section 5
            "@[<2>demod:@ rewrite `@[%a@]`@ into `@[%a@]`@ using %a[%d]@]"
            (fun k->k T.pp t T.pp rhs Subst.pp subst cur_sc);
          (* NOTE: we retraverse the term several times, but this is simpler *)
          let rhs = Subst.FO.apply Subst.Renaming.none subst (rhs,cur_sc) in
          normal_form ~restrict rhs k (* done one rewriting step, continue *)
      end
    (* rewrite innermost-leftmost of [subst(t,scope)]. The initial scope is
       0, but then we normal_form terms in which variables are really the variables
       of the RHS of a previously applied rule (in context !sc); all those
       variables are bound to terms in context 0 *)
    and normal_form ~restrict t k =
      match T.view t with
        | T.Const _ -> reduce_at_root ~restrict t k
        | T.App (hd, l) ->
          (* rewrite subterms in call by value. *)
          let rewrite_args = !_demod_in_var_args || not (T.is_var hd) in
          if rewrite_args
          then
            normal_form_l l
              (fun l' ->
                let t' =
                  if T.same_l l l'
                  then t
                  else T.app hd l'
                in
                (* rewrite term at root *)
                reduce_at_root ~restrict t' k)
          else reduce_at_root ~restrict t k
        | T.Fun (ty_arg, body) ->
          (* reduce under lambdas *)
          Util.debugf ~section 10 "[Trying to rewrite under lambda %B ]"
          (fun k-> k !_demod_under_lambdas);
          if !_demod_under_lambdas
          then
            normal_form ~restrict:lazy_false body
              (fun body' ->
                let u = if T.equal body body' then t else T.fun_ ty_arg body' in
                k u)
          else reduce_at_root ~restrict t k (* TODO: DemodExt *)
        | T.Var _ | T.DB _ -> k t
        | T.AppBuiltin (b, l) ->
          normal_form_l l
            (fun l' ->
               let u =
                 if T.same_l l l' then t else T.app_builtin ~ty:(T.ty t) b l'
               in
               k u)
    and normal_form_l l k = match l with
      | [] -> k []
      | t :: tail ->
        normal_form ~restrict:lazy_false t
          (fun t' ->
             normal_form_l tail
               (fun l' -> k (t' :: l')))
    in
    normal_form ~restrict t (fun t->t)

  let[@inline] eq_c_subst (c1,s1,sc1)(c2,s2,sc2) =
    C.equal c1 c2 && sc1=sc2 && Subst.equal s1 s2

  (* Demodulate the clause, with restrictions on which terms to rewrite *)
  let demodulate_ c =
    Util.incr_stat stat_demodulate_call;
    (* state for storing proofs and scope *)
    let st = {
      demod_clauses=[];
      demod_sc=1;
    } in
    (* literals that are eligible for paramodulation. *)
    let eligible_param = lazy (C.eligible_param (c,0) S.empty) in
    (* demodulate literals *)
    let demod_lit i lit =
      (* strictly maximal terms might be blocked *)
      let strictly_max = lazy (
        begin match lit with
          | Lit.Equation (t1,t2,true) ->
            begin match O.compare ord t1 t2 with
              | Comp.Gt -> [t1] | Comp.Lt -> [t2] | _ -> []
            end
          | Lit.Prop (t,true) -> [t]
          | _ -> []
        end
      ) in
      (* shall we restrict a subterm? only for max terms in positive
          equations that are eligible for paramodulation.

         NOTE: E's paper mentions that restrictions should occur for
         literals eligible for {b resolution}, not paramodulation, but
         it seems it might be a typo
      *)
      let restrict_term t = lazy (
        Lit.is_pos lit &&
        BV.get (Lazy.force eligible_param) i &&
        (* restrict max terms in positive literals eligible for resolution *)
        CCList.mem ~eq:T.equal t (Lazy.force strictly_max)
      ) in
      Lit.map_no_simp
        (fun t -> demod_nf ~restrict:(restrict_term t) st c t)
        lit
    in
    (* demodulate every literal *)
    let lits = Array.mapi demod_lit (C.lits c) in
    if CCList.is_empty st.demod_clauses then (
      (* no rewriting performed *)
      SimplM.return_same c
    ) else (
      assert (not (Lits.equal_com lits (C.lits c)));
      (* construct new clause *)
      st.demod_clauses <- CCList.uniq ~eq:eq_c_subst st.demod_clauses;
      let proof =
        Proof.Step.simp
          ~rule:(Proof.Rule.mk "demod")
          (C.proof_parent c ::
             List.rev_map
               (fun (c,subst,sc) ->
                  C.proof_parent_subst Subst.Renaming.none (c,sc) subst)
               st.demod_clauses) in
      let trail = C.trail c in (* we know that demodulating rules have smaller trail *)
      let new_c = C.create_a ~trail ~penalty:(C.penalty c) lits proof in
      Util.debugf ~section 3 "@[<hv2>demodulate@ @[%a@]@ into @[%a@]@ using {@[<hv>%a@]}@]"
        (fun k->
           let pp_c_s out (c,s,sc) =
             Format.fprintf out "(@[%a@ :subst %a[%d]@])" C.pp c Subst.pp s sc in
           k C.pp c C.pp new_c (Util.pp_list pp_c_s) st.demod_clauses);
      (* return simplified clause *)
      SimplM.return_new new_c
    )

  let demodulate c = Util.with_prof prof_demodulate demodulate_ c

  (** Find clauses that [given] may demodulate, add them to set *)
  let backward_demodulate set given =
    Util.enter_prof prof_back_demodulate;
    let renaming = Subst.Renaming.create () in
    (* find clauses that might be rewritten by l -> r *)
    let recurse ~oriented set l r =
      I.retrieve_specializations (!_idx_back_demod,1) (l,0)
      |> Iter.fold
        (fun set (_t',with_pos,subst) ->
           let c = with_pos.C.WithPos.clause in
           (* subst(l) matches t' and is > subst(r), very likely to rewrite! *)
           if ((oriented ||
                O.compare ord
                  (S.FO.apply renaming subst (l,0))
                  (S.FO.apply renaming subst (r,0)) = Comp.Gt
           ) && C.trail_subsumes c given
           )
           then  (* add the clause to the set, it may be rewritten by l -> r *)
             C.ClauseSet.add c set
           else set)
        set
    in
    let set' = match C.lits given with
      | [|Lit.Equation (l,r,true) |] ->
        begin match Ordering.compare ord l r with
          | Comp.Gt -> recurse ~oriented:true set l r
          | Comp.Lt -> recurse ~oriented:true set r l
          | _ ->
            let set' = recurse ~oriented:false set l r in
            recurse ~oriented:false set' r l
            (* both sides can rewrite, but we need to check ordering *)
        end
      | _ -> set
    in
    Util.exit_prof prof_back_demodulate;
    set'

  let is_tautology c =
    let is_tauto = Lits.is_trivial (C.lits c) || Trail.is_trivial (C.trail c) in
    if is_tauto then Util.debugf ~section 3 "@[@[%a@]@ is a tautology@]" (fun k->k C.pp c);
    is_tauto

  (* semantic tautology deletion, using a congruence closure algorithm
     to see if negative literals imply some positive literal *)
  let is_semantic_tautology_real (c:C.t) : bool =
    (* create the congruence closure of all negative equations of [c] *)
    let cc = Congruence.FO.create ~size:8 () in
    let cc =
      Array.fold_left
        (fun cc lit -> match lit with
           | Lit.Equation (l, r, false) ->
             Congruence.FO.mk_eq cc l r
           | Lit.Prop (p, false) ->
             Congruence.FO.mk_eq cc p T.true_
           | _ -> cc)
        cc (C.lits c)
    in
    let res = CCArray.exists
        (function
          | Lit.Equation (l, r, true) ->
            (* if l=r is implied by the congruence, then the clause is redundant *)
            Congruence.FO.is_eq cc l r
          | Lit.Prop (p, true) ->
            Congruence.FO.is_eq cc p T.true_
          | _ -> false)
        (C.lits c)
    in
    if res then (
      Util.incr_stat stat_semantic_tautology;
      Util.debugf ~section 2 "@[@[%a@]@ is a semantic tautology@]" (fun k->k C.pp c);
    );
    res

  let is_semantic_tautology_ c =
    if Array.length (C.lits c) >= 2 &&
       CCArray.exists Lit.is_neg (C.lits c) &&
       CCArray.exists Lit.is_pos (C.lits c)
    then is_semantic_tautology_real c
    else false

  let is_semantic_tautology c =
    Util.with_prof prof_semantic_tautology is_semantic_tautology_ c

  let var_in_subst_ us v sc =
    S.mem (US.subst us) ((v:T.var:>InnerTerm.t HVar.t),sc)

  let basic_simplify c =
    if C.get_flag flag_simplified c
    then SimplM.return_same c
    else (
      Util.enter_prof prof_basic_simplify;
      Util.incr_stat stat_basic_simplify_calls;
      let lits = C.lits c in
      let has_changed = ref false in
      let tags = ref [] in
      (* bv: literals to keep *)
      let bv = BV.create ~size:(Array.length lits) true in
      (* eliminate absurd lits *)
      Array.iteri
        (fun i lit ->
           if Lit.is_absurd lit then (
             has_changed := true;
             tags := Lit.is_absurd_tags lit @ !tags;
             BV.reset bv i
           ))
        lits;
      (* eliminate inequations x != t *)
      let us = ref US.empty in
      let try_unif i t1 sc1 t2 sc2 =
        try
          let subst' = Unif.FO.unify_full ~subst:!us (t1,sc1) (t2,sc2) in
          has_changed := true;
          BV.reset bv i;
          us := subst';
        with Unif.Fail -> ()
      in
      Array.iteri
        (fun i lit ->
           let can_destr_eq_var v =
             not (var_in_subst_ !us v 0) && not (Type.is_fun (HVar.ty v))
           in
           if BV.get bv i then match lit with
             | Lit.Equation (l, r, false) ->
               begin match T.view l, T.view r with
                 | T.Var v, _ when can_destr_eq_var v ->
                   (* eligible for destructive Equality Resolution, try to update
                       [subst]. Careful: in the case [X!=a | X!=b | C] we must
                       bind X only to [a] or [b], not unify [a] with [b].

                      NOTE: this also works for HO constraints for unshielded vars *)
                   try_unif i l 0 r 0
                 | _, T.Var v when can_destr_eq_var v ->
                   try_unif i r 0 l 0
                 | _ -> ()
               end
             | Lit.Equation (l, r, true) when Type.is_prop (T.ty l) ->
               begin match T.view l, T.view r with
                 | ( T.AppBuiltin (Builtin.True, []), T.Var x
                   | T.Var x, T.AppBuiltin (Builtin.True, []))
                   when not (var_in_subst_ !us x 0) ->
                   (* [C or x=true ---> C[x:=false]] *)
                   begin
                     try
                       let subst' = US.FO.bind !us (x,0) (T.false_,0) in
                       has_changed := true;
                       BV.reset bv i;
                       us := subst';
                     with Unif.Fail -> ()
                   end

                 | _ -> ()
               end
             | _ -> ())
        lits;
      let new_lits = BV.select bv lits in
      let new_lits =
        if US.is_empty !us then new_lits
        else (
          assert !has_changed;
          let subst = US.subst !us in
          let tgs = US.tags !us in
          tags := tgs @ !tags;
          let c_guard = Literal.of_unif_subst Subst.Renaming.none !us in
          c_guard @ Lit.apply_subst_list Subst.Renaming.none subst (new_lits,0)
        )
      in
      let new_lits = CCList.uniq ~eq:Lit.equal_com new_lits in
      if not !has_changed && List.length new_lits = Array.length lits then (
        Util.exit_prof prof_basic_simplify;
        C.set_flag flag_simplified c true;
        SimplM.return_same c  (* no simplification *)
      ) else (
        let parent =
          if Subst.is_empty (US.subst !us) then C.proof_parent c
          else C.proof_parent_subst Subst.Renaming.none (c,0) (US.subst !us)
        in
        let proof =
          Proof.Step.simp [parent]
            ~tags:!tags ~rule:(Proof.Rule.mk "simplify") in
        let new_clause =
          C.create ~trail:(C.trail c) ~penalty:(C.penalty c) new_lits proof
        in
        Util.debugf ~section 3
          "@[<>@[%a@]@ @[<2>basic_simplifies into@ @[%a@]@]@ with @[%a@]@]"
          (fun k->k C.pp c C.pp new_clause US.pp !us);
        Util.incr_stat stat_basic_simplify;
        Util.exit_prof prof_basic_simplify;
        SimplM.return_new new_clause
      )
    )

  let handle_distinct_constants lit =
    match lit with
      | Lit.Equation (l, r, sign) when T.is_const l && T.is_const r ->
        let s1 = T.head_exn l and s2 = T.head_exn r in
        if ID.is_distinct_object s1 && ID.is_distinct_object s2
        then
          if sign = (ID.equal s1 s2)
          then Some (Lit.mk_tauto,[],[Proof.Tag.T_distinct])  (* "a" = "a", or "a" != "b" *)
          else Some (Lit.mk_absurd,[],[Proof.Tag.T_distinct]) (* "a" = "b" or "a" != "a" *)
        else None
      | _ -> None

  exception FoundMatch of T.t * C.t * S.t

  let positive_simplify_reflect c =
    Util.enter_prof prof_pos_simplify_reflect;
    (* iterate through literals and try to resolve negative ones *)
    let rec iterate_lits acc lits clauses = match lits with
      | [] -> List.rev acc, clauses
      | (Lit.Equation (s, t, false) as lit)::lits' ->
        begin match equatable_terms clauses s t with
          | None -> (* keep literal *)
            iterate_lits (lit::acc) lits' clauses
          | Some new_clauses -> (* drop literal, remember clauses *)
            iterate_lits acc lits' new_clauses
        end
      | lit::lits' -> iterate_lits (lit::acc) lits' clauses
    (** try to make the terms equal using some positive unit clauses
        from active_set *)
    and equatable_terms clauses t1 t2 =
      match T.Classic.view t1, T.Classic.view t2 with
        | _ when T.equal t1 t2 -> Some clauses  (* trivial *)
        | T.Classic.App (f, ss), T.Classic.App (g, ts)
          when ID.equal f g && List.length ss = List.length ts ->
          (* try to make the terms equal directly *)
          begin match equate_root clauses t1 t2 with
            | None -> (* otherwise try to make subterms pairwise equal *)
              let ok, clauses = List.fold_left2
                  (fun (ok, clauses) t1' t2' ->
                     if ok
                     then match equatable_terms clauses t1' t2' with
                       | None -> false, []
                       | Some clauses -> true, clauses
                     else false, [])
                  (true, clauses) ss ts
              in
              if ok then Some clauses else None
            | Some clauses -> Some clauses
          end
        | _ -> equate_root clauses t1 t2 (* try to solve it with a unit equality *)
    (** try to equate terms with a positive unit clause that match them *)
    and equate_root clauses t1 t2 =
      try
        UnitIdx.retrieve ~sign:true (!_idx_simpl,1)(t1,0)
        |> Iter.iter
          (fun (l,r,(_,_,_,c'),subst) ->
             assert (Unif.FO.equal ~subst (l,1)(t1,0));
             if Unif.FO.equal ~subst (r,1)(t2,0)
             && C.trail_subsumes c' c
             then begin
               (* t1!=t2 is refuted by l\sigma = r\sigma *)
               Util.debugf ~section 4
                 "@[<2>equate @[%a@]@ and @[%a@]@ using @[%a@]@]"
                 (fun k->k T.pp t1 T.pp t2 C.pp c');
               raise (FoundMatch (r, c', subst)) (* success *)
             end
          );
        None (* no match *)
      with FoundMatch (_r, c', subst) ->
        Some (C.proof_parent_subst Subst.Renaming.none (c',1) subst :: clauses)  (* success *)
    in
    (* fold over literals *)
    let lits, premises = iterate_lits [] (C.lits c |> Array.to_list) [] in
    if List.length lits = Array.length (C.lits c)
    then (
      (* no literal removed, keep c *)
      Util.exit_prof prof_pos_simplify_reflect;
      SimplM.return_same c
    ) else (
      let proof =
        Proof.Step.simp ~rule:(Proof.Rule.mk "simplify_reflect+")
          (C.proof_parent c::premises) in
      let trail = C.trail c and penalty = C.penalty c in
      let new_c = C.create ~trail ~penalty lits proof in
      Util.debugf ~section 3 "@[@[%a@]@ pos_simplify_reflect into @[%a@]@]"
        (fun k->k C.pp c C.pp new_c);
      Util.exit_prof prof_pos_simplify_reflect;
      SimplM.return_new new_c
    )

  let negative_simplify_reflect c =
    Util.enter_prof prof_neg_simplify_reflect;
    (* iterate through literals and try to resolve positive ones *)
    let rec iterate_lits acc lits clauses = match lits with
      | [] -> List.rev acc, clauses
      | (Lit.Equation (s, t, true) as lit)::lits' ->
        begin match can_refute s t, can_refute t s with
          | None, None -> (* keep literal *)
            iterate_lits (lit::acc) lits' clauses
          | Some new_clause, _ | _, Some new_clause -> (* drop literal, remember clause *)
            iterate_lits acc lits' (new_clause :: clauses)
        end
      | lit::lits' -> iterate_lits (lit::acc) lits' clauses
    (** try to remove the literal using a negative unit clause *)
    and can_refute s t =
      try
        UnitIdx.retrieve ~sign:false (!_idx_simpl,1) (s,0)
        |> Iter.iter
          (fun (l, r, (_,_,_,c'), subst) ->
             assert (Unif.FO.equal ~subst (l, 1) (s, 0));
             Util.debugf ~section 3 "@[neg_reflect trying to eliminate@ @[%a=%a@]@ with @[%a@]@]"
                 (fun k->k T.pp s T.pp t C.pp c');
             if Unif.FO.equal ~subst (r, 1) (t, 0)
             && C.trail_subsumes c' c
             then begin
               (* TODO: useless? *)
               let subst = Unif.FO.matching ~subst ~pattern:(r, 1) (t, 0) in
               Util.debugf ~section 3 "@[neg_reflect eliminates@ @[%a=%a@]@ with @[%a@]@]"
                 (fun k->k T.pp s T.pp t C.pp c');
               raise (FoundMatch (r, c', subst)) (* success *)
             end
          );
        None (* no match *)
      with FoundMatch (_r, c', subst) ->
        Some (C.proof_parent_subst Subst.Renaming.none (c',1) subst) (* success *)
    in
    (* fold over literals *)
    let lits, premises = iterate_lits [] (C.lits c |> Array.to_list) [] in
    if List.length lits = Array.length (C.lits c)
    then (
      (* no literal removed *)
      Util.exit_prof prof_neg_simplify_reflect;
      Util.debug ~section 3 "@[neg_reflect did not simplify the clause @]";
      SimplM.return_same c
    ) else (
      let proof =
        Proof.Step.simp
          ~rule:(Proof.Rule.mk "simplify_reflect-")
          (C.proof_parent c :: premises) in
      let new_c = C.create ~trail:(C.trail c) ~penalty:(C.penalty c) lits proof in
      Util.debugf ~section 3 "@[@[%a@]@ neg_simplify_reflect into @[%a@]@]"
        (fun k->k C.pp c C.pp new_c);
      Util.exit_prof prof_neg_simplify_reflect;
      SimplM.return_new new_c
    )

  (* ----------------------------------------------------------------------
   * subsumption
   * ---------------------------------------------------------------------- *)

  (** raised when a subsuming substitution is found *)
  exception SubsumptionFound of S.t

  (** check that every literal in a matches at least one literal in b *)
  let all_lits_match a sc_a b sc_b =
    CCArray.for_all
      (fun lita ->
         CCArray.exists
           (fun litb ->
              not (Iter.is_empty (Lit.subsumes (lita, sc_a) (litb, sc_b))))
           b)
      a

  (** Compare literals by subsumption difficulty
      (see "towards efficient subsumption", Tammet).
      We sort by increasing order, so non-ground, deep, heavy literals are
      smaller (thus tested early) *)
  let compare_literals_subsumption lita litb =
    CCOrd.(
      (* ground literal is bigger *)
      bool (Lit.is_ground lita) (Lit.is_ground litb)
      (* deep literal is smaller *)
      <?> (map Lit.depth (opp int), lita, litb)
      (* heavy literal is smaller *)
      <?> (map Lit.weight (opp int), lita, litb)
    )

  (* replace the bitvector system by some backtracking scheme?
     XXX: maybe not a good idea. the algorithm is actually quite subtle
     and needs tight control over the traversal (lookahead of free
     variables in next literals, see [check_vars]...) *)

  (** Check whether [a] subsumes [b], and if it does, return the
      corresponding substitution *)
  let subsumes_with_ (a,sc_a) (b,sc_b) : _ option =
    (* a must not have more literals, and it must be possible to bind
        all its vars during subsumption *)
    if Array.length a > Array.length b
    || not (all_lits_match a sc_a b sc_b)
    then None
    else (
      (* sort a copy of [a] by decreasing difficulty *)
      let a = Array.copy a in
      let tags = ref [] in
      (* try to subsumes literals of b whose index are not in bv, with [subst] *)
      let rec try_permutations i subst bv =
        if i = Array.length a
        then raise (SubsumptionFound subst)
        else
          let lita = a.(i) in
          find_matched lita i subst bv 0
      (* find literals of b that are not bv and that are matched by lita *)
      and find_matched lita i subst bv j =
        if j = Array.length b then ()
        (* if litb is already matched, continue *)
        else if BV.get bv j then find_matched lita i subst bv (j+1)
        else (
          let litb = b.(j) in
          BV.set bv j;
          (* match lita and litb, then flag litb as used, and try with next literal of a *)
          let n_subst = ref 0 in
          Lit.subsumes ~subst (lita, sc_a) (litb, sc_b)
            (fun (subst',tgs) ->
               incr n_subst;
               tags := tgs @ !tags;
               try_permutations (i+1) subst' bv);
          BV.reset bv j;
          (* some variable of lita occur in a[j+1...], try another literal of b *)
          if !n_subst > 0 && not (check_vars lita (i+1))
          then () (* no backtracking for litb *)
          else find_matched lita i subst bv (j+1)
        )
      (* does some literal in a[j...] contain a variable in l or r? *)
      and check_vars lit j =
        let vars = Lit.vars lit in
        if vars = []
        then false
        else
          try
            for k = j to Array.length a - 1 do
              if List.exists (fun v -> Lit.var_occurs v a.(k)) vars
              then raise Exit
            done;
            false
          with Exit -> true
      in
      try
        Array.sort compare_literals_subsumption a;
        let bv = BV.empty () in
        try_permutations 0 S.empty bv;
        None
      with (SubsumptionFound subst) ->
        Util.debugf ~section 2 "(@[<hv>subsumes@ :c1 @[%a@]@ :c2 @[%a@]@ :subst %a%a@]"
          (fun k->k Lits.pp a Lits.pp b Subst.pp subst Proof.pp_tags !tags);
        Some (subst, !tags)
    )

  let subsumes_with a b =
    Util.enter_prof prof_subsumption;
    Util.incr_stat stat_subsumption_call;
    let (c_a, _), (c_b, _) = a,b in 
    let w_a = CCArray.fold (fun acc l -> acc + Lit.weight l) 0 c_a in
    let w_b = CCArray.fold (fun acc l -> acc + Lit.weight l) 0 c_b in
    let res = if w_a <= w_b then subsumes_with_ a b else None in
    Util.exit_prof prof_subsumption;
    res

  let subsumes a b = match subsumes_with (a,0) (b,1) with
    | None -> false
    | Some _ -> true

  (* anti-unification of the two terms with at most one disagreement point *)
  let anti_unify (t:T.t)(u:T.t): (T.t * T.t) option =
    match Unif.FO.anti_unify ~cut:1 t u with
      | Some [pair] -> Some pair
      | _ -> None

  let eq_subsumes_with (a,sc_a) (b,sc_b) =
    (* subsume a literal using a = b *)
    let rec equate_lit_with a b lit = match lit with
      | Lit.Equation (u, v, true) when not (T.equal u v) -> equate_terms a b u v
      | _ -> None
    (* make u=v using a=b once *)
    and equate_terms a b u v =
      begin match anti_unify u v with
        | None -> None
        | Some (u', v') -> equate_root a b u' v'
      end
    (* check whether a\sigma = u and b\sigma = v, for some sigma;
       or the commutation thereof *)
    and equate_root a b u v: Subst.t option =
      let check_ a b u v =
        try
          if Term.size a > Term.size u || Term.size b > Term.size v then
            raise Unif.Fail;
          let subst = Unif.FO.matching ~pattern:(a, sc_a) (u, sc_b) in
          let subst = Unif.FO.matching ~subst ~pattern:(b, sc_a) (v, sc_b) in
          Some subst
        with Unif.Fail -> None
      in
      begin match check_ a b u v with
        | Some _ as s -> s
        | None -> check_ b a u v
      end
    in
    (* check for each literal *)
    Util.enter_prof prof_eq_subsumption;
    Util.incr_stat stat_eq_subsumption_call;
    let res = match a with
      | [|Lit.Equation (s, t, true)|] ->
        let res = CCArray.find (equate_lit_with s t) b in
        begin match res with
          | None -> None
          | Some subst ->
            Util.debugf ~section 3 "@[<2>@[%a@]@ eq-subsumes @[%a@]@ :subst %a@]"
              (fun k->k Lits.pp a Lits.pp b Subst.pp subst);
            Util.incr_stat stat_eq_subsumption_success;
            Some subst
        end
      | _ -> None (* only a positive unit clause unit-subsumes a clause *)
    in
    Util.exit_prof prof_eq_subsumption;
    res

  let eq_subsumes a b = CCOpt.is_some (eq_subsumes_with (a,1) (b,0))

  let subsumed_by_active_set c =
    Util.enter_prof prof_subsumption_set;
    Util.incr_stat stat_subsumed_by_active_set_call;
    (* if there is an equation in c, try equality subsumption *)
    let try_eq_subsumption = CCArray.exists Lit.is_eqn (C.lits c) in
    (* use feature vector indexing *)
    let res =
      SubsumIdx.retrieve_subsuming_c !_idx_fv c
      |> Iter.exists
        (fun c' ->
           C.trail_subsumes c' c
           &&
           ( (try_eq_subsumption && eq_subsumes (C.lits c') (C.lits c))
             ||
             subsumes (C.lits c') (C.lits c)
           ))
    in
    Util.exit_prof prof_subsumption_set;
    if res then (
      Util.debugf ~section 3 "@[<2>@[%a@]@ subsumed by active set@]" (fun k->k C.pp c);
      Util.incr_stat stat_clauses_subsumed;
    );
    res

  let subsumed_in_active_set acc c =
    Util.enter_prof prof_subsumption_in_set;
    Util.incr_stat stat_subsumed_in_active_set_call;
    (* if c is a single unit clause *)
    let try_eq_subsumption =
      C.is_unit_clause c && Lit.is_pos (C.lits c).(0)
    in
    (* use feature vector indexing *)
    let res =
      SubsumIdx.retrieve_subsumed_c !_idx_fv c
      |> Iter.fold
        (fun res c' ->
           if C.trail_subsumes c c'
           then
             let redundant =
               (try_eq_subsumption && eq_subsumes (C.lits c) (C.lits c'))
               || subsumes (C.lits c) (C.lits c')
             in
             if redundant then (
               Util.incr_stat stat_clauses_subsumed;
               C.ClauseSet.add c' res
             ) else res
           else res)
        acc
    in
    Util.exit_prof prof_subsumption_in_set;
    res

  (* Number of equational lits. Used as an estimation for the difficulty of the subsumption
     check for this clause. *)
  let num_equational lits =
    Array.fold_left
      (fun acc lit -> match lit with
         | Lit.Equation _ -> acc+1
         | _ -> acc
      ) 0 lits

  (* ----------------------------------------------------------------------
   * contextual literal cutting
   * ---------------------------------------------------------------------- *)

  (* Performs successive contextual literal cuttings *)
  let rec contextual_literal_cutting_rec c =
    let open SimplM.Infix in
    if Array.length (C.lits c) <= 1
    || num_equational (C.lits c) > 3
    || Array.length (C.lits c) > 8
    then SimplM.return_same c
    else (
      (* do we need to try to use equality subsumption? *)
      let try_eq_subsumption = CCArray.exists Lit.is_eqn (C.lits c) in
      (* try to remove one literal from the literal array *)
      let remove_one_lit lits =
        Iter.of_array_i lits
        |> Iter.filter (fun (_,lit) -> not (Lit.is_constraint lit))
        |> Iter.find_map
          (fun (i,old_lit) ->
             (* negate literal *)
             lits.(i) <- Lit.negate old_lit;
             (* test for subsumption *)
             SubsumIdx.retrieve_subsuming !_idx_fv
               (Lits.Seq.to_form lits) (C.trail c |> Trail.labels)
             |> Iter.filter (fun c' -> C.trail_subsumes c' c)
             |> Iter.find_map
               (fun c' ->
                  let subst =
                    match
                      if try_eq_subsumption
                      then eq_subsumes_with (C.lits c',1) (lits,0)
                      else None
                    with
                      | Some s -> Some (s, [])
                      | None -> subsumes_with (C.lits c',1) (lits,0)
                  in
                  subst
                  |> CCOpt.map
                    (fun (subst,tags) ->
                       (* remove the literal and recurse *)
                       CCArray.except_idx lits i, i, c', subst, tags))
             |> CCFun.tap
               (fun _ ->
                  (* restore literal *)
                  lits.(i) <- old_lit))
      in
      begin match remove_one_lit (Array.copy (C.lits c)) with
        | None ->
          SimplM.return_same c (* no literal removed *)
        | Some (new_lits, _, c',subst,tags) ->
          (* hc' allowed us to cut a literal *)
          assert (List.length new_lits + 1 = Array.length (C.lits c));
          let proof =
            Proof.Step.inference
              ~rule:(Proof.Rule.mk "clc") ~tags
              [C.proof_parent c;
               C.proof_parent_subst Subst.Renaming.none (c',1) subst] in
          let new_c = C.create ~trail:(C.trail c) ~penalty:(C.penalty c) new_lits proof in
          Util.debugf ~section 3
            "@[<2>contextual literal cutting@ in @[%a@]@ using @[%a@]@ gives @[%a@]@]"
            (fun k->k C.pp c C.pp c' C.pp new_c);
          Util.incr_stat stat_clc;
          (* try to cut another literal *)
          SimplM.return_new new_c >>= contextual_literal_cutting_rec
      end
    )

  let contextual_literal_cutting c =
    Util.enter_prof prof_clc;
    let res = contextual_literal_cutting_rec c in
    Util.exit_prof prof_clc;
    res

  let inject_destruct lit =
    let rec destruct l r = (try 
        let l_hd, l_args = T.as_app l in
        let r_hd, r_args = T.as_app r in
        let s_sym, t_sym = T.as_const_exn l_hd, T.as_const_exn r_hd in
        if s_sym = t_sym && List.length l_args = List.length r_args then (
          let idxs = CCList.range 0 (List.length l_args - 1) in
          let zipped_args = List.combine l_args r_args in
          let zipped_idx = List.combine idxs zipped_args in
          let diffs = CCList.filter_map (fun (i, (s_i, t_i)) ->
               if not (T.equal s_i t_i) then Some (i, s_i, t_i) 
               else None) zipped_idx in 
          if CCList.length diffs = 1 then (
            let (i, s_i, t_i) = CCList.hd diffs in
            if (Env.Ctx.is_injective_for_arg s_sym i)
            then Some(Literal.mk_neq s_i t_i,[],[])
            else destruct s_i t_i
          ) else None
        ) else None
      with Invalid_argument _ -> None) in  
    match Literal.View.as_eqn lit with
    | Some (l, r, false) -> 
       destruct l r
    | _ -> None

  (* ----------------------------------------------------------------------
   * contraction (condensation)
   * ---------------------------------------------------------------------- *)

  exception CondensedInto of Lit.t array * S.t * Subst.Renaming.t * Proof.tag list

  (** performs condensation on the clause. It looks for two literals l1 and l2 of same
      sign such that l1\sigma = l2, and hc\sigma \ {l2} subsumes hc. Then
      hc is simplified into hc\sigma \ {l2}.
      If there are too many equational literals, the simplification is disabled to
      avoid pathologically expensive subsumption checks.
      TODO remove this limitation after an efficient subsumption check is implemented. *)
  let rec condensation_rec c =
    let open SimplM.Infix in
    if Array.length (C.lits c) <= 1
    || num_equational (C.lits c) > 3
    || Array.length (C.lits c) > 8
    then SimplM.return_same c
    else
      (* scope is used to rename literals for subsumption *)
      let lits = C.lits c in
      let n = Array.length lits in
      try
        for i = 0 to n - 1 do
          let lit = lits.(i) in
          for j = i+1 to n - 1 do
            let lit' = lits.(j) in
            (* see whether [lit |= lit'], and if removing [lit] gives a clause
               that subsumes c. Also try to swap [lit] and [lit']. *)
            let subst_remove_lit =
              Lit.subsumes (lit, 0) (lit', 0)
              |> Iter.map (fun s -> s, i)
            and subst_remove_lit' =
              Lit.subsumes (lit', 0) (lit, 0)
              |> Iter.map (fun s -> s, j)
            in
            (* potential condensing substitutions *)
            let substs = Iter.append subst_remove_lit subst_remove_lit' in
            Iter.iter
              (fun ((subst,tags),idx_to_remove) ->
                 let new_lits = Array.sub lits 0 (n - 1) in
                 if idx_to_remove <> n-1
                 then new_lits.(idx_to_remove) <- lits.(n-1);  (* remove lit *)
                 let renaming = Subst.Renaming.create () in
                 let new_lits = Lits.apply_subst renaming subst (new_lits,0) in
                 (* check subsumption *)
                 if subsumes new_lits lits then (
                   raise (CondensedInto (new_lits, subst, renaming, tags))
                 ))
              substs
          done;
        done;
        SimplM.return_same c
      with CondensedInto (new_lits, subst, renaming, tags) ->
        (* clause is simplified *)
        let proof =
          Proof.Step.simp
            ~rule:(Proof.Rule.mk "condensation") ~tags
            [C.proof_parent_subst renaming (c,0) subst] in
        let c' = C.create_a ~trail:(C.trail c) ~penalty:(C.penalty c) new_lits proof in
        Util.debugf ~section 3
          "@[<2>condensation@ of @[%a@] (with @[%a@])@ gives @[%a@]@]"
          (fun k->k C.pp c S.pp subst C.pp c');
        (* try to condense further *)
        Util.incr_stat stat_condensation;
        SimplM.return_new c' >>= condensation_rec

  let condensation c =
    Util.with_prof prof_condensation condensation_rec c

  (** {2 Registration} *)

  (* print index into file *)
  let _print_idx ~f file idx =
    CCIO.with_out file
      (fun oc ->
         let out = Format.formatter_of_out_channel oc in
         Format.fprintf out "@[%a@]@." f idx;
         flush oc)

  let setup_dot_printers () =
    let pp_leaf _ _ = () in
    CCOpt.iter
      (fun file ->
         Signal.once Signals.on_dot_output
           (fun () -> _print_idx ~f:(TermIndex.to_dot pp_leaf) file !_idx_sup_into))
      !_dot_sup_into;
    CCOpt.iter
      (fun file ->
         Signal.once Signals.on_dot_output
           (fun () -> _print_idx ~f:(TermIndex.to_dot pp_leaf) file !_idx_sup_from))
      !_dot_sup_from;
    CCOpt.iter
      (fun file ->
         Signal.once Signals.on_dot_output
           (fun () -> _print_idx ~f:UnitIdx.to_dot file !_idx_simpl))
      !_dot_simpl;
    CCOpt.iter
      (fun file ->
         Signal.once Signals.on_dot_output
           (fun () -> _print_idx ~f:(TermIndex.to_dot pp_leaf) file !_idx_back_demod))
      !_dot_demod_into;
    ()

  let register () =
    let open SimplM.Infix in
    let rw_simplify c =
      demodulate c
      >>= basic_simplify
      >>= positive_simplify_reflect
      >>= negative_simplify_reflect
    and active_simplify c =
      condensation c
      >>= contextual_literal_cutting
    and backward_simplify c =
      let set = C.ClauseSet.empty in
      backward_demodulate set c
    and redundant = subsumed_by_active_set
    and backward_redundant = subsumed_in_active_set
    and is_trivial = is_tautology in
    if !_complete_ho_unification
    then (
      
      Env.add_binary_inf "superposition_passive" infer_passive_complete_ho;
      Env.add_binary_inf "superposition_active" infer_active_complete_ho;
      Env.add_unary_inf "equality_factoring" infer_equality_factoring_complete_ho;
      Env.add_unary_inf "equality_resolution" infer_equality_resolution_complete_ho;
      if !_supav then (
        Env.add_binary_inf "supav_passive" infer_supav_passive;
        Env.add_binary_inf "supav_active" infer_supav_active;
      );
      if !_supext then (
        Env.add_binary_inf "supext_active(from)" infer_supext_from;
        Env.add_binary_inf "supext_passive(into)" infer_supext_into;
      );
      if !_switch_stream_extraction then
        Env.add_generate "stream_queue_extraction" extract_from_stream_queue_fix_stm
      else
        Env.add_generate "stream_queue_extraction" extract_from_stream_queue;
    )
    else (
      Env.add_binary_inf "superposition_passive" infer_passive;
      Env.add_binary_inf "superposition_active" infer_active;
      Env.add_unary_inf "equality_factoring" infer_equality_factoring;
      Env.add_unary_inf "equality_resolution" infer_equality_resolution;
    );
    if not (!_dont_simplify) then (
      Env.add_rw_simplify rw_simplify;
      Env.add_basic_simplify basic_simplify;
      Env.add_active_simplify active_simplify;
      Env.add_backward_simplify backward_simplify
    );
    Env.add_redundant redundant;
    Env.add_backward_redundant backward_redundant;
    if !_use_semantic_tauto
    then Env.add_is_trivial is_semantic_tautology;
    Env.add_is_trivial is_trivial;
    Env.add_lit_rule "distinct_symbol" handle_distinct_constants;
    (* Env.add_lit_rule "inject_destruct" inject_destruct; *)
    setup_dot_printers ();
    ()
end

let key = Flex_state.create_key()

let register ~sup =
  let module Sup = (val sup : S) in
  let module E = Sup.Env in
  E.update_flex_state (Flex_state.add key sup)

(* TODO: move DOT index printing into the extension *)

let extension =
  let action env =
    let module E = (val env : Env.S) in
    let module Sup = Make(E) in
    Sup.register();
    register ~sup:(module Sup : S)
  in
  { Extensions.default with Extensions.
                         name="superposition";
                         env_actions = [action];
  }

let () =
  Params.add_opts
    [ "--semantic-tauto"
    , Arg.Set _use_semantic_tauto
    , " enable semantic tautology check"
    ; "--no-semantic-tauto"
    , Arg.Clear _use_semantic_tauto
    , " disable semantic tautology check"
    ; "--dot-sup-into"
    , Arg.String (fun s -> _dot_sup_into := Some s)
    , " print superposition-into index into file"
    ; "--dot-sup-from"
    , Arg.String (fun s -> _dot_sup_from := Some s)
    , " print superposition-from index into file"
    ; "--dot-demod"
    , Arg.String (fun s -> _dot_simpl := Some s)
    , " print forward rewriting index into file"
    ; "--dot-demod-into"
    , Arg.String (fun s -> _dot_demod_into := Some s)
    , " print backward rewriting index into file"
    ; "--simultaneous-sup"
    , Arg.Bool (fun b -> _use_simultaneous_sup := b)
    , " enable/disable simultaneous superposition"
    ; "--dont-simplify"
    , Arg.Set _dont_simplify
    , " disable simplification rules"
    ; "--sup-at-vars"
    , Arg.Set _sup_at_vars
    , " enable superposition at variables under certain ordering conditions"
    ; "--no-sup-at-var-headed"
    , Arg.Clear _sup_at_var_headed
    , " disable superposition at variable headed terms"
    ; "--no-sup-in-var-args"
    , Arg.Clear _sup_in_var_args
    , " disable superposition in arguments of applied variables"
    ; "--no-sup-under-lambdas"
    , Arg.Clear _sup_under_lambdas
    , " disable superposition in bodies of lambda-expressions"
    ; "--demod-under-lambdas"
    , Arg.Set _demod_under_lambdas
    , " enable demodulation in bodies of lambda-expressions"
    ; "--demod-in-var-args"
    , Arg.Set _demod_in_var_args
    , " enable demodulation in arguments of variables"
    ; "--complete-ho-unif"
    , Arg.Set _complete_ho_unification
    , " enable complete higher-order unification algorithm (Jensen-Pietrzykowski)"
    ; "--switch-stream-extract"
    , Arg.Set _switch_stream_extraction
    , " in ho mode, switches heuristic of clause extraction from the stream queue"
    ; "--ord-in-normal-form"
    , Arg.Set _ord_in_normal_form
    , " compare intermediate terms in calculus rules in beta-normal-eta-long form"
    ; "--supav-penalty"
    , Arg.Int (fun p -> _supav_penalty := p)
    , " penalty for SupAV inferences"
    ; "--no-supav"
    , Arg.Clear _supav
    , " disable SupAV inferences (only effective when complete higher-order unification is enabled)"
    ; "--supext"
    , Arg.Set _supext
    , " enable SupEXT inferences";
      "--ho-unif-level",
      Arg.Symbol (["full"; "pragmatic"], (fun str ->  
        _unif_alg := if (String.equal "full" str) then JP_unif.unify_scoped
                     else PragHOUnif.unify_scoped)),
      "set the level of HO unification"
    ];
    Params.add_to_mode "ho-complete-basic" (fun () ->
      _use_simultaneous_sup := false;
      _sup_at_vars := true;
      _sup_in_var_args := false;
      _sup_under_lambdas := false;
      _demod_under_lambdas := false;
      _demod_in_var_args := false;
      _complete_ho_unification := true;
      _ord_in_normal_form := true;
      _sup_at_var_headed := false;
      _supext := false
    );
    Params.add_to_mode "fo-complete-basic" (fun () ->
      _use_simultaneous_sup := false;
    )<|MERGE_RESOLUTION|>--- conflicted
+++ resolved
@@ -114,7 +114,7 @@
   let idx_sup_from () = !_idx_sup_from
   let idx_fv () = !_idx_fv
 
-  let ord = 
+  let ord =
     (* TODO: This option only makes sense in combination with the beta and eta rules in Higher_order.ml.
        They should be connected to each other. Note that the Clause module calls Ctx.ord () independently.
       *)
@@ -129,20 +129,14 @@
     _idx_sup_into :=
       Lits.fold_terms ~vars:!_sup_at_vars ~var_args:!_sup_in_var_args ~fun_bodies:!_sup_under_lambdas ~ty_args:false ~ord ~which:`Max ~subterms:true
         ~eligible:(C.Eligible.res c) (C.lits c)
-<<<<<<< HEAD
       |> Iter.filter (fun (t, _) ->
             (* Util.debugf ~section 5 "@[ Filtering vars %a,1  @]" (fun k-> k T.pp t); *)
             not (T.is_var t) || T.is_ho_var t)
       (* TODO: could exclude more variables from the index:
          they are not needed if they occur with the same args everywhere in the clause *)
-      |> Iter.filter (fun (t, _) -> 
+      |> Iter.filter (fun (t, _) ->
          (* Util.debugf ~section 5 "@[ Filtering vars %a,2  @]" (fun k-> k T.pp t); *)
          !_sup_at_var_headed || not (T.is_var (T.head_term t)))
-=======
-      |> Iter.filter (fun (t, _) -> not (T.is_var t) || T.is_ho_var t)
-      (* TODO: could exclude more variables from the index:
-         they are not needed if they occur with the same args everywhere in the clause *)
->>>>>>> 892d87eb
       |> Iter.fold
         (fun tree (t, pos) ->
            (* Util.debugf ~section 5 "@[ Adding %a to into index %B @]" (fun k-> k T.pp t !_sup_under_lambdas); *)
@@ -165,20 +159,20 @@
     (* index subterms that can be rewritten by SupEXT --
        the ones that can rewrite those are actually the ones
        already indexed by _idx_sup_from*)
-    if !_supext then 
-      _idx_supext_into := 
-        Lits.fold_terms ~vars:!_sup_at_vars ~var_args:!_sup_in_var_args 
-                        ~fun_bodies:true ~ty_args:false ~ord 
+    if !_supext then
+      _idx_supext_into :=
+        Lits.fold_terms ~vars:!_sup_at_vars ~var_args:!_sup_in_var_args
+                        ~fun_bodies:true ~ty_args:false ~ord
                         ~which:`Max ~subterms:true
                         ~eligible:(C.Eligible.res c) (C.lits c)
         (* We are going only under lambdas *)
-        |> Iter.filter_map (fun (t, p) -> 
-              if not (T.is_fun t) then None 
-              else (let tyargs, body = T.open_fun t in 
+        |> Iter.filter_map (fun (t, p) ->
+              if not (T.is_fun t) then None
+              else (let tyargs, body = T.open_fun t in
                     let new_pos = List.fold_left (fun p _ -> P.(append p (body stop))) p tyargs in
                     let hd = T.head_term body in
                     if (not (T.is_var body) || T.is_ho_var body) &&
-                       (not (T.is_const hd) || not (ID.is_skolem (T.as_const_exn hd))) && 
+                       (not (T.is_const hd) || not (ID.is_skolem (T.as_const_exn hd))) &&
                        (!_sup_at_var_headed || not (T.is_var (T.head_term body))) then
                     Some (body, new_pos) else None))
         |> Iter.fold
@@ -255,12 +249,12 @@
    * Superposition rule
    * ---------------------------------------------------------------------- *)
 
-  type supkind = 
-   | Classic 
-   | SupAV 
+  type supkind =
+   | Classic
+   | SupAV
    | SupEXT
 
-  let kind_to_str = function 
+  let kind_to_str = function
    | Classic -> "sup"
    | SupAV -> "supAV"
    | SupEXT -> "supEXT"
@@ -301,7 +295,6 @@
       false (* If the lhs vs rhs cannot flip, we don't need a sup at var *)
     )
     else (
-<<<<<<< HEAD
       (* Check whether Cσ is >= C[var -> replacement]σ *)
       let passive'_lits = Lits.apply_subst renaming subst (C.lits info.passive, info.scope_passive) in
       let subst_t = Unif.FO.update subst (T.as_var_exn var, info.scope_passive) (replacement, info.scope_active) in
@@ -314,42 +307,6 @@
         false
       )
       else true (* If Cσ is either <= or incomparable to C[var -> replacement]σ, we need sup at var.*)
-=======
-      (* Check whether var occurs only with the same arguments everywhere. *)
-      let unique_args_of_var =
-        C.lits info.passive
-        |> Lits.fold_terms ~vars:true ~ty_args:false ~which:`All ~ord ~subterms:true ~eligible:(fun _ _ -> true)
-        |> Iter.fold_while
-          (fun unique_args (t,_) ->
-             if Head.term_to_head t == Head.term_to_head var
-             then (
-               if unique_args == Some (Head.term_to_args t)
-               then (unique_args, `Continue) (* found the same arguments of var again *)
-               else (None, `Stop) (* different arguments of var found *)
-             ) else (unique_args, `Continue) (* this term doesn't have var as head *)
-          )
-          None
-      in
-      match unique_args_of_var with
-        | Some _ ->
-          Util.debugf ~section 5
-            "Variable %a has same args everywhere in %a"
-            (fun k->k T.pp var C.pp info.passive);
-          false (* If var occurs with the same arguments everywhere, we don't need sup at vars *)
-        | None ->
-          (* Check whether Cσ is >= C[var -> replacement]σ *)
-          let passive'_lits = Lits.apply_subst renaming subst (C.lits info.passive, info.scope_passive) in
-          let subst_t = Unif.FO.update subst (T.as_var_exn var, info.scope_passive) (replacement, info.scope_active) in
-          let passive_t'_lits = Lits.apply_subst renaming subst_t (C.lits info.passive, info.scope_passive) in
-          if Lits.compare_multiset ~ord passive'_lits passive_t'_lits = Comp.Gt
-          then (
-            Util.debugf ~section 5
-              "Sup at var condition is not fulfilled because: %a >= %a"
-              (fun k->k Lits.pp passive'_lits Lits.pp passive_t'_lits);
-            false
-          )
-          else true (* If Cσ is either <= or incomparable to C[var -> replacement]σ, we need sup at var.*)
->>>>>>> 892d87eb
     )
 
 
@@ -372,7 +329,7 @@
       let renaming = S.Renaming.create () in
       let us = info.subst in
       let subst = US.subst us in
-      let supext_vars = 
+      let supext_vars =
         if (info.sup_kind = SupEXT) then (
           Term.Seq.subterms info.u_p |> Iter.filter Term.is_var |> Term.Set.of_seq)
         else Term.Set.empty in
@@ -387,17 +344,17 @@
 
       if(info.sup_kind = SupEXT &&
          T.Seq.subterms t'
-         |> Iter.exists (fun st -> 
-              List.exists (fun arg -> not @@ T.DB.is_closed arg) 
+         |> Iter.exists (fun st ->
+              List.exists (fun arg -> not @@ T.DB.is_closed arg)
               (T.get_mand_args st))) then
         raise @@ ExitSuperposition("SupEXT sneaks in bound variables under the skolem");
-      
-      if(info.sup_kind = SupEXT && 
-         T.Set.exists (fun v -> 
+
+      if(info.sup_kind = SupEXT &&
+         T.Set.exists (fun v ->
           let t = fst @@ Subst.FO.deref subst (v,sc_p) in
           not @@ T.DB.is_closed t) supext_vars) then
         raise @@ ExitSuperposition("SupEXT -- an into free variable sneaks in bound variable");
-  
+
       begin match info.passive_lit, info.passive_pos with
         | Lit.Prop (_, true), P.Arg(_, P.Left P.Stop) ->
           if T.equal t' T.true_
@@ -412,8 +369,8 @@
           then raise (ExitSuperposition "will yield a tautology");
         | _ -> ()
       end;
-      let subst', new_sk = 
-        if info.sup_kind = SupEXT then 
+      let subst', new_sk =
+        if info.sup_kind = SupEXT then
         S.FO.unleak_variables subst else subst, [] in
       let passive_lit' = Lit.apply_subst_no_simp renaming subst' (info.passive_lit, sc_p) in
       let new_trail = C.trail_l [info.active; info.passive] in
@@ -421,8 +378,8 @@
       let s' = S.FO.apply ~shift_vars renaming subst (info.s, sc_a) in
       if(info.sup_kind = SupEXT &&
          T.Seq.subterms s'
-         |> Iter.exists (fun st -> 
-              List.exists (fun arg -> not @@ T.DB.is_closed arg) 
+         |> Iter.exists (fun st ->
+              List.exists (fun arg -> not @@ T.DB.is_closed arg)
               (T.get_mand_args st))) then
         raise @@ ExitSuperposition("SupEXT sneaks in bound variables under the skolem");
       if (
@@ -445,7 +402,7 @@
         Lit.Pos.replace passive_lit'
           ~at:passive_lit_pos ~by:t' in
       let c_guard = Literal.of_unif_subst renaming us in
-      let tags = Unif_subst.tags us in 
+      let tags = Unif_subst.tags us in
       (* apply substitution to other literals *)
        (* Util.debugf 1 "Before unleak: %a, after unleak: %a"
       (fun k -> k Subst.pp subst Subst.pp subst'); *)
@@ -457,18 +414,18 @@
       in
       (* For some reason type comparison does not work. *)
       let vars = List.map T.as_var_exn (Term.Set.to_list supext_vars) in
-      let sk_with_vars = 
-        List.fold_left (fun acc t -> 
-            let new_sk_vars = Term.mk_fresh_skolem vars (Term.ty t) in 
-            Term.Map.add t (S.FO.apply renaming subst' (new_sk_vars, sc_p)) acc) 
-         Term.Map.empty new_sk in 
-      let new_lits = 
-        List.map (fun lit -> 
+      let sk_with_vars =
+        List.fold_left (fun acc t ->
+            let new_sk_vars = Term.mk_fresh_skolem vars (Term.ty t) in
+            Term.Map.add t (S.FO.apply renaming subst' (new_sk_vars, sc_p)) acc)
+         Term.Map.empty new_sk in
+      let new_lits =
+        List.map (fun lit ->
           Lit.map (fun t ->
-            Term.Map.fold 
-              (fun sk sk_v acc -> 
+            Term.Map.fold
+              (fun sk sk_v acc ->
                 let sk = S.FO.apply renaming subst (sk, sc_p) in
-                Term.replace ~old:sk ~by:sk_v acc) 
+                Term.replace ~old:sk ~by:sk_v acc)
               sk_with_vars t ) lit) new_lits in
       let rule =
         let r = kind_to_str info.sup_kind in
@@ -604,7 +561,6 @@
     let new_clauses =
       Lits.fold_eqn ~sign:true ~ord
         ~both:true ~eligible (C.lits clause)
-<<<<<<< HEAD
       |> Iter.flat_map
         (fun (s, t, _, s_pos) ->
           let do_sup u_p with_pos subst =
@@ -627,26 +583,6 @@
         )
       |> Iter.to_rev_list
 
-=======
-      |> Iter.fold
-        (fun acc (s, t, _, s_pos) ->
-           (* rewrite clauses using s *)
-           I.retrieve_unifiables (!_idx_sup_into, 1) (s, 0)
-           |> Iter.filter (fun (u_p,_,_) -> T.DB.is_closed u_p)
-           |> Iter.fold
-             (fun acc (u_p, with_pos, subst) ->
-                (* rewrite u_p with s *)
-                let passive = with_pos.C.WithPos.clause in
-                let passive_pos = with_pos.C.WithPos.pos in
-                let passive_lit, _ = Lits.Pos.lit_at (C.lits passive) passive_pos in
-                let info = SupInfo.( {
-                    s; t; active=clause; active_pos=s_pos; scope_active=0;
-                    u_p; passive; passive_lit; passive_pos; scope_passive=1; subst;
-                  }) in
-                do_superposition info acc)
-             acc)
-        []
->>>>>>> 892d87eb
     in
     Util.exit_prof prof_infer_active;
     new_clauses
@@ -661,7 +597,6 @@
       Lits.fold_terms ~vars:!_sup_at_vars ~var_args:!_sup_in_var_args ~fun_bodies:!_sup_under_lambdas ~subterms:true ~ord
         ~which:`Max ~eligible ~ty_args:false (C.lits clause)
       |> Iter.filter (fun (u_p, _) -> not (T.is_var u_p) || T.is_ho_var u_p)
-<<<<<<< HEAD
       |> Iter.filter (fun (u_p, _) -> T.DB.is_closed u_p)
       |> Iter.filter (fun (u_p, _) -> !_sup_at_var_headed || not (T.is_var (T.head_term u_p)))
       |> Iter.flat_map
@@ -685,31 +620,6 @@
           |> Iter.filter_map (process_retrieved do_sup)
         )
         |> Iter.to_rev_list
-=======
-      (* TODO: could exclude more variables from the index:
-         they are not needed if they occur with the same args everywhere in the clause *)
-      |> Iter.filter (fun (u_p, _) -> T.DB.is_closed u_p)
-      |> Iter.fold
-        (fun acc (u_p, passive_pos) ->
-           let passive_lit, _ = Lits.Pos.lit_at (C.lits clause) passive_pos in
-           (* all terms that occur in an equation in the active_set
-              and that are potentially unifiable with u_p (u at position p) *)
-           I.retrieve_unifiables (!_idx_sup_from, 1) (u_p,0)
-           |> Iter.fold
-             (fun acc (_, with_pos, subst) ->
-                let active = with_pos.C.WithPos.clause in
-                let s_pos = with_pos.C.WithPos.pos in
-                match Lits.View.get_eqn (C.lits active) s_pos with
-                  | Some (s, t, true) ->
-                    let info = SupInfo.({
-                        s; t; active; active_pos=s_pos; scope_active=1; subst;
-                        u_p; passive=clause; passive_lit; passive_pos; scope_passive=0;
-                      }) in
-                    do_superposition info acc
-                  | _ -> acc)
-             acc)
-        []
->>>>>>> 892d87eb
     in
     Util.exit_prof prof_infer_passive;
     new_clauses
@@ -720,7 +630,7 @@
       ~process_retrieved:(fun do_sup (u_p, with_pos, subst) -> do_sup u_p with_pos subst)
       clause
 
-  let infer_supext_from clause = 
+  let infer_supext_from clause =
     (* no literal can be eligible for paramodulation if some are selected.
        This checks if inferences with i-th literal are needed? *)
     let eligible = C.Eligible.param clause in
@@ -737,7 +647,7 @@
           let passive_lit, _ = Lits.Pos.lit_at (C.lits passive) passive_pos in
           let info = SupInfo.( {
               s; t; active=clause; active_pos=s_pos; scope_active=0;
-              u_p; passive; passive_lit; passive_pos; scope_passive=1; 
+              u_p; passive; passive_lit; passive_pos; scope_passive=1;
               subst; sup_kind=SupEXT
             }) in
           Util.debugf ~section 10 "[Trying supext from %a into %a with term %a into term %a]"
@@ -761,20 +671,20 @@
     (* do the inferences in which clause is passive (rewritten),
        so we consider both negative and positive literals *)
     let new_clauses =
-      Lits.fold_terms ~vars:!_sup_at_vars ~var_args:!_sup_in_var_args 
+      Lits.fold_terms ~vars:!_sup_at_vars ~var_args:!_sup_in_var_args
                       ~fun_bodies:true ~subterms:true ~ord
                       ~which:`Max ~eligible ~ty_args:false (C.lits clause)
       |> Iter.filter_map (fun (u_p, p) ->
           (* we rewrite only under lambdas  *)
           if not (T.is_fun u_p) then None
-          else (let tyargs, body = T.open_fun u_p in 
+          else (let tyargs, body = T.open_fun u_p in
                 let hd = T.head_term body in
                 let new_pos = List.fold_left (fun p _ -> P.(append p (body stop)) ) p tyargs in
                 (* we check normal superposition conditions  *)
                 if (not (T.is_var body) || T.is_ho_var body) &&
-                   (not (T.is_const hd) || not (ID.is_skolem (T.as_const_exn hd))) && 
+                   (not (T.is_const hd) || not (ID.is_skolem (T.as_const_exn hd))) &&
                    (!_sup_at_var_headed || not (T.is_var (T.head_term body))) then
-                  Some (body, new_pos) 
+                  Some (body, new_pos)
                 else None) )
       |> Iter.flat_map
         (fun (u_p, passive_pos) ->
@@ -786,7 +696,7 @@
               | Some (s, t, true) ->
                 let info = SupInfo.({
                     s; t; active; active_pos=s_pos; scope_active=1; subst;
-                    u_p; passive=clause; passive_lit; passive_pos; 
+                    u_p; passive=clause; passive_lit; passive_pos;
                     scope_passive=0; sup_kind=SupEXT
                   }) in
                 Util.debugf ~section 10 "[Trying supext from %a into %a with term %a into term %a]"
@@ -942,7 +852,6 @@
         ~both:false ~eligible (C.lits clause)
       |> Iter.filter_map
         (fun (l, r, _, l_pos) ->
-<<<<<<< HEAD
           let do_eq_res us =
             let pos = Lits.Pos.idx l_pos in
             if BV.get (C.eligible_res_no_subst clause) pos
@@ -968,33 +877,6 @@
           let substs = unify (l, 0) (r, 0) in
           iterate_substs substs do_eq_res
         )
-=======
-           let pos = Lits.Pos.idx l_pos in
-           try
-             let us = Unif.FO.unify_full (l, 0) (r, 0) in
-             if BV.get (C.eligible_res_no_subst clause) pos
-             (* subst(lit) is maximal, we can do the inference *)
-             then (
-               Util.incr_stat stat_equality_resolution_call;
-               let renaming = Subst.Renaming.create () in
-               let subst = US.subst us in
-               let rule = Proof.Rule.mk "eq_res" in
-               let new_lits = CCArray.except_idx (C.lits clause) pos in
-               let new_lits = Lit.apply_subst_list renaming subst (new_lits,0) in
-               let c_guard = Literal.of_unif_subst renaming us in
-               let tags = Unif_subst.tags us in
-               let trail = C.trail clause and penalty = C.penalty clause in
-               let proof = Proof.Step.inference ~rule ~tags
-                   [C.proof_parent_subst renaming (clause,0) subst] in
-               let new_clause = C.create ~trail ~penalty (c_guard@new_lits) proof in
-               Util.debugf ~section 3 "@[<hv2>equality resolution on@ @[%a@]@ yields @[%a@]@]"
-                 (fun k->k C.pp clause C.pp new_clause);
-               Some new_clause
-             ) else None
-           with Unif.Fail ->
-             (* l and r not unifiable, try next *)
-             None)
->>>>>>> 892d87eb
       |> Iter.to_rev_list
     in
     Util.exit_prof prof_infer_equality_resolution;
@@ -1095,7 +977,6 @@
     let new_clauses =
       Lits.fold_eqn ~sign:true ~ord
         ~both:true ~eligible (C.lits clause)
-<<<<<<< HEAD
       |> Iter.flat_map
         (fun (s, t, _, s_pos) -> (* try with s=t *)
            let active_idx = Lits.Pos.idx s_pos in
@@ -1112,20 +993,6 @@
              )
         )
       |> Iter.to_rev_list
-=======
-      |> Iter.fold
-        (fun acc (s, t, _, s_pos) -> (* try with s=t *)
-           let active_idx = Lits.Pos.idx s_pos in
-           find_unifiable_lits active_idx s s_pos
-           |> Iter.fold
-             (fun acc (u,v,subst) ->
-                let info = EqFactInfo.({
-                    clause; s; t; u; v; active_idx; subst; scope=0;
-                  }) in
-                do_eq_factoring info acc)
-             acc)
-        []
->>>>>>> 892d87eb
     in
     Util.exit_prof prof_infer_equality_factoring;
     new_clauses
@@ -1817,7 +1684,7 @@
   let subsumes_with a b =
     Util.enter_prof prof_subsumption;
     Util.incr_stat stat_subsumption_call;
-    let (c_a, _), (c_b, _) = a,b in 
+    let (c_a, _), (c_b, _) = a,b in
     let w_a = CCArray.fold (fun acc l -> acc + Lit.weight l) 0 c_a in
     let w_b = CCArray.fold (fun acc l -> acc + Lit.weight l) 0 c_b in
     let res = if w_a <= w_b then subsumes_with_ a b else None in
@@ -2019,7 +1886,7 @@
     res
 
   let inject_destruct lit =
-    let rec destruct l r = (try 
+    let rec destruct l r = (try
         let l_hd, l_args = T.as_app l in
         let r_hd, r_args = T.as_app r in
         let s_sym, t_sym = T.as_const_exn l_hd, T.as_const_exn r_hd in
@@ -2028,8 +1895,8 @@
           let zipped_args = List.combine l_args r_args in
           let zipped_idx = List.combine idxs zipped_args in
           let diffs = CCList.filter_map (fun (i, (s_i, t_i)) ->
-               if not (T.equal s_i t_i) then Some (i, s_i, t_i) 
-               else None) zipped_idx in 
+               if not (T.equal s_i t_i) then Some (i, s_i, t_i)
+               else None) zipped_idx in
           if CCList.length diffs = 1 then (
             let (i, s_i, t_i) = CCList.hd diffs in
             if (Env.Ctx.is_injective_for_arg s_sym i)
@@ -2037,9 +1904,9 @@
             else destruct s_i t_i
           ) else None
         ) else None
-      with Invalid_argument _ -> None) in  
+      with Invalid_argument _ -> None) in
     match Literal.View.as_eqn lit with
-    | Some (l, r, false) -> 
+    | Some (l, r, false) ->
        destruct l r
     | _ -> None
 
@@ -2165,7 +2032,7 @@
     and is_trivial = is_tautology in
     if !_complete_ho_unification
     then (
-      
+
       Env.add_binary_inf "superposition_passive" infer_passive_complete_ho;
       Env.add_binary_inf "superposition_active" infer_active_complete_ho;
       Env.add_unary_inf "equality_factoring" infer_equality_factoring_complete_ho;
@@ -2290,7 +2157,7 @@
     , Arg.Set _supext
     , " enable SupEXT inferences";
       "--ho-unif-level",
-      Arg.Symbol (["full"; "pragmatic"], (fun str ->  
+      Arg.Symbol (["full"; "pragmatic"], (fun str ->
         _unif_alg := if (String.equal "full" str) then JP_unif.unify_scoped
                      else PragHOUnif.unify_scoped)),
       "set the level of HO unification"
