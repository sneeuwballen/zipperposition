
(* This file is free software, part of Zipperposition. See file "license" for more details. *)

open Logtk
open Libzipperposition

module BV = CCBV
module T = Term
module O = Ordering
module S = Subst
module Lit = Literal
module Lits = Literals
module Comp = Comparison
module US = Unif_subst
module P = Position

let section = Util.Section.make ~parent:Const.section "sup"

(* flag meaning the clause has been simplified already *)
let flag_simplified = SClause.new_flag()

module type S = Superposition_intf.S

(* statistics *)
let stat_basic_simplify_calls = Util.mk_stat "sup.basic_simplify calls"
let stat_basic_simplify = Util.mk_stat "sup.basic_simplify"
let stat_superposition_call = Util.mk_stat "sup.superposition calls"
let stat_equality_resolution_call = Util.mk_stat "sup.equality_resolution calls"
let stat_equality_factoring_call = Util.mk_stat "sup.equality_factoring calls"
let stat_subsumption_call = Util.mk_stat "sup.subsumption_calls"
let stat_eq_subsumption_call = Util.mk_stat "sup.equality_subsumption calls"
let stat_eq_subsumption_success = Util.mk_stat "sup.equality_subsumption success"
let stat_subsumed_in_active_set_call = Util.mk_stat "sup.subsumed_in_active_set calls"
let stat_subsumed_by_active_set_call = Util.mk_stat "sup.subsumed_by_active_set calls"
let stat_clauses_subsumed = Util.mk_stat "sup.num_clauses_subsumed"
let stat_demodulate_call = Util.mk_stat "sup.demodulate calls"
let stat_demodulate_step = Util.mk_stat "sup.demodulate steps"
let stat_semantic_tautology = Util.mk_stat "sup.semantic_tautologies"
let stat_condensation = Util.mk_stat "sup.condensation"
let stat_clc = Util.mk_stat "sup.clc"

let prof_demodulate = Util.mk_profiler "sup.demodulate"
let prof_back_demodulate = Util.mk_profiler "sup.backward_demodulate"
let prof_pos_simplify_reflect = Util.mk_profiler "sup.simplify_reflect+"
let prof_neg_simplify_reflect = Util.mk_profiler "sup.simplify_reflect-"
let prof_clc = Util.mk_profiler "sup.contextual_literal_cutting"
let prof_semantic_tautology = Util.mk_profiler "sup.semantic_tautology"
let prof_condensation = Util.mk_profiler "sup.condensation"
let prof_basic_simplify = Util.mk_profiler "sup.basic_simplify"
let prof_subsumption = Util.mk_profiler "sup.subsumption"
let prof_eq_subsumption = Util.mk_profiler "sup.equality_subsumption"
let prof_subsumption_set = Util.mk_profiler "sup.forward_subsumption"
let prof_subsumption_in_set = Util.mk_profiler "sup.backward_subsumption"
let prof_infer_active = Util.mk_profiler "sup.infer_active"
let prof_infer_passive = Util.mk_profiler "sup.infer_passive"
let prof_infer_fluidsup_active = Util.mk_profiler "sup.infer_fluidsup_active"
let prof_infer_fluidsup_passive = Util.mk_profiler "sup.infer_fluidsup_passive"
let prof_infer_equality_resolution = Util.mk_profiler "sup.infer_equality_resolution"
let prof_infer_equality_factoring = Util.mk_profiler "sup.infer_equality_factoring"

let _use_semantic_tauto = ref true
let _use_simultaneous_sup = ref true
let _dot_sup_into = ref None
let _dot_sup_from = ref None
let _dot_simpl = ref None
let _dont_simplify = ref false
let _sup_at_vars = ref false
let _sup_at_var_headed = ref true
let _sup_in_var_args = ref true
let _sup_under_lambdas = ref true
let _lambda_demod = ref false
let _demod_in_var_args = ref true
let _dot_demod_into = ref None
let _complete_ho_unification = ref false
let _switch_stream_extraction = ref false
let _ord_in_normal_form = ref false
let _fluidsup_penalty = ref 0
let _fluidsup = ref true
let _dupsup = ref true
let _lambdasup = ref false
let _unif_alg = ref JP_unif.unify_scoped

module Make(Env : Env.S) : S with module Env = Env = struct
  module Env = Env
  module Ctx = Env.Ctx
  module C = Env.C
  module PS = Env.ProofState
  module I = PS.TermIndex
  module TermIndex = PS.TermIndex
  module SubsumIdx = PS.SubsumptionIndex
  module UnitIdx = PS.UnitIndex
  module Stm = Stream.Make(struct
      module Ctx = Ctx
      module C = C
    end)
  module StmQ = StreamQueue.Make(Stm)

  (** {6 Stream queue} *)

  type queue = {q : StmQ.t;}

  let _stmq = {q = StmQ.default();}

  (** {6 Index Management} *)

  let _idx_sup_into = ref (TermIndex.empty ())
  let _idx_lambdasup_into = ref (TermIndex.empty ())
  let _idx_fluidsup_into = ref (TermIndex.empty ())
  let _idx_dupsup_into = ref (TermIndex.empty ())
  let _idx_sup_from = ref (TermIndex.empty ())
  let _idx_back_demod = ref (TermIndex.empty ())
  let _idx_fv = ref (SubsumIdx.empty ())
  let _idx_simpl = ref (UnitIdx.empty ())

  let idx_sup_into () = !_idx_sup_into
  let idx_sup_from () = !_idx_sup_from
  let idx_fv () = !_idx_fv

  let ord =
    (* TODO: This option only makes sense in combination with the beta and eta rules in Higher_order.ml.
       They should be connected to each other. Note that the Clause module calls Ctx.ord () independently.
      *)
    if !_ord_in_normal_form
    then Ordering.map (fun t -> Lambda.snf t) (Ctx.ord ())
    else Ctx.ord ()

  (* apply operation [f] to some parts of the clause [c] just added/removed
     from the active set *)
  let _update_active f c =
    (* index subterms that can be rewritten by superposition *)
    _idx_sup_into :=
      Lits.fold_terms ~vars:!_sup_at_vars ~var_args:!_sup_in_var_args ~fun_bodies:!_sup_under_lambdas ~ty_args:false ~ord ~which:`Max ~subterms:true
        ~eligible:(C.Eligible.res c) (C.lits c)
      |> Iter.filter (fun (t, _) ->
            (* Util.debugf ~section 5 "@[ Filtering vars %a,1  @]" (fun k-> k T.pp t); *)
            not (T.is_var t) || T.is_ho_var t)
      (* TODO: could exclude more variables from the index:
         they are not needed if they occur with the same args everywhere in the clause *)
      |> Iter.filter (fun (t, _) ->
         (* Util.debugf ~section 5 "@[ Filtering vars %a,2  @]" (fun k-> k T.pp t); *)
         !_sup_at_var_headed || not (T.is_var (T.head_term t)))
      |> Iter.fold
        (fun tree (t, pos) ->
           (* Util.debugf ~section 5 "@[ Adding %a to into index %B @]" (fun k-> k T.pp t !_sup_under_lambdas); *)
           let with_pos = C.WithPos.({term=t; pos; clause=c;}) in
           f tree t with_pos)
        !_idx_sup_into;

    (* index subterms that can be rewritten by FluidSup *)
    if !_fluidsup then
      _idx_fluidsup_into :=
        Lits.fold_terms ~vars:false ~var_args:false ~fun_bodies:false ~ty_args:false ~ord ~which:`Max ~subterms:true
          ~eligible:(C.Eligible.res c) (C.lits c)
        |> Iter.filter (fun (t, _) -> T.is_var (T.head_term t)) (* Only applied variables *)
        |> Iter.fold
          (fun tree (t, pos) ->
            let with_pos = C.WithPos.({term=t; pos; clause=c;}) in
            f tree t with_pos)
          !_idx_fluidsup_into;
    
    if !_dupsup then 
    _idx_dupsup_into :=
      Lits.fold_terms ~vars:false ~var_args:false ~fun_bodies:false ~ty_args:false ~ord ~which:`Max ~subterms:true
        ~eligible:(C.Eligible.res c) (C.lits c)
      |> Iter.filter (fun (t, _) -> 
          T.is_var (T.head_term t) && not (CCList.is_empty @@ T.args t)) (* Only applied variables *)
      |> Iter.fold
        (fun tree (t, pos) ->
          let with_pos = C.WithPos.({term=t; pos; clause=c;}) in
          f tree t with_pos)
        !_idx_dupsup_into;

    (* index subterms that can be rewritten by LambdaSup --
       the ones that can rewrite those are actually the ones
       already indexed by _idx_sup_from*)
    if !_lambdasup then
      _idx_lambdasup_into :=
        Lits.fold_terms ~vars:!_sup_at_vars ~var_args:!_sup_in_var_args
                        ~fun_bodies:true ~ty_args:false ~ord
                        ~which:`Max ~subterms:true
                        ~eligible:(C.Eligible.res c) (C.lits c)
        (* We are going only under lambdas *)
        |> Iter.filter_map (fun (t, p) ->
              if not (T.is_fun t) then None
              else (let tyargs, body = T.open_fun t in
                    let new_pos = List.fold_left (fun p _ -> P.(append p (body stop))) p tyargs in
                    let hd = T.head_term body in
                    if (not (T.is_var body) || T.is_ho_var body) &&
                       (not (T.is_const hd) || not (ID.is_skolem (T.as_const_exn hd))) &&
                       (!_sup_at_var_headed || not (T.is_var (T.head_term body))) then
                    Some (body, new_pos) else None))
        |> Iter.fold
          (fun tree (t, pos) ->
            let with_pos = C.WithPos.({term=t; pos; clause=c;}) in
            f tree t with_pos)
          !_idx_lambdasup_into;

    (* index terms that can rewrite into other clauses *)
    _idx_sup_from :=
      Lits.fold_eqn ~ord ~both:true ~sign:true
        ~eligible:(C.Eligible.param c) (C.lits c)
      |> Iter.fold
        (fun tree (l, _, sign, pos) ->
           assert sign;
           let with_pos = C.WithPos.({term=l; pos; clause=c;}) in
           f tree l with_pos)
        !_idx_sup_from ;
    (* terms that can be demodulated: all subterms (but vars) *)
    _idx_back_demod :=
      (* TODO: allow demod under lambdas under certain conditions (DemodExt) *)
      Lits.fold_terms ~vars:false ~var_args:(!_demod_in_var_args) ~fun_bodies:!_lambda_demod  
                      ~ty_args:false ~ord ~subterms:true ~which:`All
        ~eligible:C.Eligible.always (C.lits c)
      |> Iter.fold
        (fun tree (t, pos) ->
           let with_pos = C.WithPos.( {term=t; pos; clause=c} ) in
           f tree t with_pos)
        !_idx_back_demod;
    Signal.ContinueListening

  (* update simpl. index using the clause [c] just added or removed to
     the simplification set *)
  let _update_simpl f c =
    let idx = !_idx_simpl in
    let idx' = match C.lits c with
      | [| Lit.Equation (l,r,true) |] ->
        begin match Ordering.compare ord l r with
          | Comparison.Gt ->
            f idx (l,r,true,c)
          | Comparison.Lt ->
            f idx (r,l,true,c)
          | Comparison.Incomparable ->
            let idx = f idx (l,r,true,c) in
            f idx (r,l,true,c)
          | Comparison.Eq -> idx  (* no modif *)
        end
      | [| Lit.Equation (l,r,false) |] ->
        f idx (l,r,false,c)
      | [| Lit.Prop (p, sign) |] ->
        f idx (p,T.true_,sign,c)
      | _ -> idx
    in
    _idx_simpl := idx';
    Signal.ContinueListening

  let () =
    Signal.on PS.ActiveSet.on_add_clause
      (fun c ->
         _idx_fv := SubsumIdx.add !_idx_fv c;
         _update_active TermIndex.add c);
    Signal.on PS.ActiveSet.on_remove_clause
      (fun c ->
         _idx_fv := SubsumIdx.remove !_idx_fv c;
         _update_active TermIndex.remove c);
    Signal.on PS.SimplSet.on_add_clause
      (_update_simpl UnitIdx.add);
    Signal.on PS.SimplSet.on_remove_clause
      (_update_simpl UnitIdx.remove);
    ()

  (** {6 Inference Rules} *)

  (* ----------------------------------------------------------------------
   * Superposition rule
   * ---------------------------------------------------------------------- *)

  type supkind =
   | Classic
   | FluidSup
   | LambdaSup
   | DupSup

  let kind_to_str = function
   | Classic -> "sup"
   | FluidSup -> "fluidSup"
   | LambdaSup -> "lambdaSup"
   | DupSup -> "dupSup"

  (* all the information needed for a superposition inference *)
  module SupInfo = struct
    type t = {
      active : C.t;
      active_pos : Position.t; (* position of [s] *)
      scope_active : int;
      s : T.t; (* lhs of rule *)
      t : T.t; (* rhs of rule *)
      passive : C.t;
      passive_pos : Position.t; (* position of [u_p] *)
      passive_lit : Lit.t;
      scope_passive : int;
      u_p : T.t; (* rewritten subterm *)
      subst : US.t;
      sup_kind: supkind;
    }
  end

  exception ExitSuperposition of string

  (* Checks whether we must allow superposition at variables to be complete. *)
  let sup_at_var_condition info var replacement =
    let open SupInfo in
    let us = info.subst in
    let subst = US.subst us in
    let renaming = S.Renaming.create () in
    let replacement' = S.FO.apply renaming subst (replacement, info.scope_active) in
    let var' = S.FO.apply renaming subst (var, info.scope_passive) in
    if (not (Type.is_fun (Term.ty var')) || not (O.might_flip ord var' replacement'))
    then (
      Util.debugf ~section 5
        "Cannot flip: %a = %a"
        (fun k->k T.pp var' T.pp replacement');
      false (* If the lhs vs rhs cannot flip, we don't need a sup at var *)
    )
    else (
      (* Check whether Cσ is >= C[var -> replacement]σ *)
      let passive'_lits = Lits.apply_subst renaming subst (C.lits info.passive, info.scope_passive) in
      let subst_t = Unif.FO.update subst (T.as_var_exn var, info.scope_passive) (replacement, info.scope_active) in
      let passive_t'_lits = Lits.apply_subst renaming subst_t (C.lits info.passive, info.scope_passive) in
      if Lits.compare_multiset ~ord passive'_lits passive_t'_lits = Comp.Gt
      then (
        Util.debugf ~section 5
          "Sup at var condition is not fulfilled because: %a >= %a"
          (fun k->k Lits.pp passive'_lits Lits.pp passive_t'_lits);
        false
      )
      else true (* If Cσ is either <= or incomparable to C[var -> replacement]σ, we need sup at var.*)
    )


  let dup_sup_apply_subst t sc_a sc_p subst renaming =
    let z, args = T.as_app t in
    assert(T.is_var z);
    assert(CCList.length args >= 2);
    let u_n, t' = CCList.take_drop (List.length args - 1) args in
    let in_passive = S.FO.apply renaming subst (T.app z u_n, sc_p) in
    let t' = S.FO.apply renaming subst (List.hd t', sc_a) in
    T.app in_passive [t']


  (* Helper that does one or zero superposition inference, with all
     the given parameters. Clauses have a scope. *)
  let do_classic_superposition info =
    let open SupInfo in
    let module P = Position in
    Util.incr_stat stat_superposition_call;
    let sc_a = info.scope_active in
    let sc_p = info.scope_passive in
    assert (InnerTerm.DB.closed (info.s:>InnerTerm.t));
    assert (info.sup_kind == LambdaSup || InnerTerm.DB.closed (info.u_p:T.t:>InnerTerm.t));
    assert (not(T.is_var info.u_p) || T.is_ho_var info.u_p);
    assert (!_sup_at_var_headed || info.sup_kind = FluidSup || 
            info.sup_kind = DupSup || not (T.is_var (T.head_term info.u_p)));
    let active_idx = Lits.Pos.idx info.active_pos in
    let shift_vars = if info.sup_kind = LambdaSup then 0 else -1 in
    let passive_idx, passive_lit_pos = Lits.Pos.cut info.passive_pos in
    try
      let renaming = S.Renaming.create () in
      let us = info.subst in
      let subst = US.subst us in
      let lambdasup_vars =
        if (info.sup_kind = LambdaSup) then (
          Term.Seq.subterms info.u_p |> Iter.filter Term.is_var |> Term.Set.of_seq)
        else Term.Set.empty in
      let t' = if info.sup_kind != DupSup then 
                S.FO.apply ~shift_vars renaming subst (info.t, sc_a)
               else dup_sup_apply_subst info.t sc_a sc_p subst renaming in
      Util.debugf ~section 1
      "@[<2>sup, kind %s(%d)@ (@[<2>%a[%d]@ @[s=%a@]@ @[t=%a, t'=%a@]@])@ \
       (@[<2>%a[%d]@ @[passive_lit=%a@]@ @[p=%a@]@])@ with subst=@[%a@]@]"
      (fun k->k (kind_to_str info.sup_kind) (Term.Set.cardinal lambdasup_vars) C.pp info.active sc_a T.pp info.s T.pp info.t
          T.pp t' C.pp info.passive sc_p Lit.pp info.passive_lit
          Position.pp info.passive_pos US.pp info.subst);

      if(info.sup_kind = LambdaSup &&
         T.Seq.subterms t'
         |> Iter.exists (fun st ->
              List.exists (fun arg -> not @@ T.DB.is_closed arg)
              (T.get_mand_args st))) then
        raise @@ ExitSuperposition("LambdaSup sneaks in bound variables under the skolem");
      
      if(info.sup_kind = LambdaSup && 
         T.Set.exists (fun v -> 
          let t = Subst.FO.apply renaming subst (v,sc_p) in
          List.length (T.DB.unbound t) != 0) lambdasup_vars) then
        raise @@ ExitSuperposition("LambdaSup -- an into free variable sneaks in bound variable");

      begin match info.passive_lit, info.passive_pos with
        | Lit.Prop (_, true), P.Arg(_, P.Left P.Stop) ->
          if T.equal t' T.true_
          then raise (ExitSuperposition "will yield a bool tautology")
        | Lit.Equation (_, v, true), P.Arg(_, P.Left P.Stop)
        | Lit.Equation (v, _, true), P.Arg(_, P.Right P.Stop) ->
          (* are we in the specific, but no that rare, case where we
             rewrite s=t using s=t (into a tautology t=t)? *)
          (* TODO: use Unif.FO.eq? *)
          let v' = S.FO.apply ~shift_vars:0 renaming subst (v, sc_p) in
          if T.equal t' v'
          then raise (ExitSuperposition "will yield a tautology");
        | _ -> ()
      end;
      let subst', new_sk =
        if info.sup_kind = LambdaSup then
        S.FO.unleak_variables subst else subst, [] in
      let passive_lit' = Lit.apply_subst_no_simp renaming subst' (info.passive_lit, sc_p) in
      let new_trail = C.trail_l [info.active; info.passive] in
      if Env.is_trivial_trail new_trail then raise (ExitSuperposition "trivial trail");
      let s' = S.FO.apply ~shift_vars renaming subst (info.s, sc_a) in
      if(info.sup_kind = LambdaSup &&
         T.Seq.subterms s'
         |> Iter.exists (fun st ->
              List.exists (fun arg -> not @@ T.DB.is_closed arg)
              (T.get_mand_args st))) then
        raise @@ ExitSuperposition("LambdaSup sneaks in bound variables under the skolem");
      if (
        O.compare ord s' t' = Comp.Lt ||
        not (Lit.Pos.is_max_term ~ord passive_lit' passive_lit_pos) ||
        not (BV.get (C.eligible_res (info.passive, sc_p) subst) passive_idx) ||
        not (C.is_eligible_param (info.active, sc_a) subst ~idx:active_idx)
      ) then raise (ExitSuperposition "bad ordering conditions");
      (* Check for superposition at a variable *)
      if not !_sup_at_vars then
        assert (not (T.is_var info.u_p))
      else if T.is_var info.u_p && not (sup_at_var_condition info info.u_p info.t) then
        raise (ExitSuperposition "superposition at variable");

      (* ordering constraints are ok *)
      let lits_a = CCArray.except_idx (C.lits info.active) active_idx in
      let lits_p = CCArray.except_idx (C.lits info.passive) passive_idx in
      (* replace s\sigma by t\sigma in u|_p\sigma *)
      let new_passive_lit =
        Lit.Pos.replace passive_lit'
          ~at:passive_lit_pos ~by:t' in
      let c_guard = Literal.of_unif_subst renaming us in
      let tags = Unif_subst.tags us in
      (* apply substitution to other literals *)
       (* Util.debugf 1 "Before unleak: %a, after unleak: %a"
      (fun k -> k Subst.pp subst Subst.pp subst'); *)
      let new_lits =
        new_passive_lit ::
          c_guard @
          Lit.apply_subst_list renaming subst' (lits_a, sc_a) @
          Lit.apply_subst_list renaming subst' (lits_p, sc_p)
      in
      (* For some reason type comparison does not work. *)
      let vars = List.map T.as_var_exn (Term.Set.to_list lambdasup_vars) in
      let sk_with_vars =
        List.fold_left (fun acc t ->
            let new_sk_vars = Term.mk_fresh_skolem vars (Term.ty t) in
            Term.Map.add t (S.FO.apply renaming subst' (new_sk_vars, sc_p)) acc)
         Term.Map.empty new_sk in
      let new_lits =
        List.map (fun lit ->
          Lit.map (fun t ->
            Term.Map.fold 
              (fun sk sk_v acc -> 
                (* For polymorphism -- will apply type substitution.  *)
                let sk = S.FO.apply renaming subst (sk, sc_p) in
                Term.replace ~old:sk ~by:sk_v acc)
              sk_with_vars t ) lit) new_lits in
      let rule =
        let r = kind_to_str info.sup_kind in
        let sign = if Lit.sign passive_lit' then "+" else "-" in
        Proof.Rule.mk (r ^ sign)
      in
      let proof =
        Proof.Step.inference ~rule ~tags
          [C.proof_parent_subst renaming (info.active,sc_a) subst';
           C.proof_parent_subst renaming (info.passive,sc_p) subst']
      and penalty =
        max (C.penalty info.active) (C.penalty info.passive)
        + (if T.is_var s' then 2 else 0) (* superposition from var = bad *)
      in
      let new_clause = C.create ~trail:new_trail ~penalty new_lits proof in
      if info.sup_kind = LambdaSup && T.Set.cardinal lambdasup_vars = 1 then 
        Util.debugf ~section 1 "@[... ok, conclusion@ @[%a@]@]" (fun k->k C.pp new_clause);
      assert(List.for_all (Lit.for_all Term.DB.is_closed) new_lits);
      (* C.check_types new_clause; *)
      (* if (info.sup_kind = DupSup) then (
        Format.printf
        "@[<2>sup, kind %s@ (@[<2>%a[%d]@ @[s=%a@]@ @[t=%a, t'=%a@]@])@ \
        (@[<2>%a[%d]@ @[passive_lit=%a@]@ @[p=%a@]@])@ with subst=@[%a@]@].\n"
        (kind_to_str info.sup_kind) C.pp info.active sc_a T.pp info.s T.pp info.t
            T.pp t' C.pp info.passive sc_p Lit.pp info.passive_lit
            Position.pp info.passive_pos Subst.pp subst';
        Format.printf "@[res = %a@].\n" C.pp new_clause;
      ); *)
      Some new_clause
    with ExitSuperposition reason ->
      Util.debugf ~section 3 "... cancel, %s" (fun k->k reason);
      None

  (* simultaneous superposition: when rewriting D with C \lor s=t,
      replace s with t everywhere in D rather than at one place. *)
  let do_simultaneous_superposition info =
    let open SupInfo in
    let module P = Position in
    Util.incr_stat stat_superposition_call;
    let sc_a = info.scope_active in
    let sc_p = info.scope_passive in
    Util.debugf ~section 3
      "@[<hv2>simultaneous sup@ \
       @[<2>active@ %a[%d]@ s=@[%a@]@ t=@[%a@]@]@ \
       @[<2>passive@ %a[%d]@ passive_lit=@[%a@]@ p=@[%a@]@]@ with subst=@[%a@]@]"
      (fun k->k C.pp info.active sc_a T.pp info.s T.pp info.t
          C.pp info.passive sc_p Lit.pp info.passive_lit
          Position.pp info.passive_pos US.pp info.subst);
    assert (InnerTerm.DB.closed (info.s:>InnerTerm.t));
    assert (info.sup_kind == LambdaSup || InnerTerm.DB.closed (info.u_p:T.t:>InnerTerm.t));
    assert (not(T.is_var info.u_p) || T.is_ho_var info.u_p);
    assert (!_sup_at_var_headed || info.sup_kind = FluidSup || 
            info.sup_kind = DupSup || not (T.is_var (T.head_term info.u_p)));
    let active_idx = Lits.Pos.idx info.active_pos in
    let passive_idx, passive_lit_pos = Lits.Pos.cut info.passive_pos in
    let shift_vars = if info.sup_kind = LambdaSup then 0 else -1 in
    try
      let renaming = S.Renaming.create () in
      let us = info.subst in
      let subst = US.subst us in
      let t' = S.FO.apply ~shift_vars renaming subst (info.t, sc_a) in
      begin match info.passive_lit, info.passive_pos with
        | Lit.Prop (_, true), P.Arg(_, P.Left P.Stop) ->
          if T.equal t' T.true_
          then raise (ExitSuperposition "will yield a bool tautology")
        | Lit.Equation (_, v, true), P.Arg(_, P.Left P.Stop)
        | Lit.Equation (v, _, true), P.Arg(_, P.Right P.Stop) ->
          (* are we in the specific, but no that rare, case where we
             rewrite s=t using s=t (into a tautology t=t)? *)
          let v' = S.FO.apply ~shift_vars renaming subst (v, sc_p) in
          if T.equal t' v'
          then raise (ExitSuperposition "will yield a tautology");
        | _ -> ()
      end;
      let passive_lit' =
        Lit.apply_subst_no_simp renaming subst (info.passive_lit, sc_p)
      in
      let new_trail = C.trail_l [info.active; info.passive] in
      if Env.is_trivial_trail new_trail then raise (ExitSuperposition "trivial trail");
      let s' = S.FO.apply ~shift_vars renaming subst (info.s, sc_a) in
      if (
        O.compare ord s' t' = Comp.Lt ||
        not (Lit.Pos.is_max_term ~ord passive_lit' passive_lit_pos) ||
        not (BV.get (C.eligible_res (info.passive, sc_p) subst) passive_idx) ||
        not (C.is_eligible_param (info.active, sc_a) subst ~idx:active_idx)
      ) then raise (ExitSuperposition "bad ordering conditions");
      (* Check for superposition at a variable *)
      if not !_sup_at_vars then
        assert (not (T.is_var info.u_p))
      else if T.is_var info.u_p && not (sup_at_var_condition info info.u_p info.t) then
        raise (ExitSuperposition "superposition at variable");
      (* ordering constraints are ok, build new active lits (excepted s=t) *)
      let lits_a = CCArray.except_idx (C.lits info.active) active_idx in
      let lits_a = Lit.apply_subst_list renaming subst (lits_a, sc_a) in
      (* build passive literals and replace u|p\sigma with t\sigma *)
      let u' = S.FO.apply ~shift_vars renaming subst (info.u_p, sc_p) in
      assert (Type.equal (T.ty u') (T.ty t'));
      let lits_p = Array.to_list (C.lits info.passive) in
      let lits_p = Lit.apply_subst_list renaming subst (lits_p, sc_p) in
      (* assert (T.equal (Lits.Pos.at (Array.of_list lits_p) info.passive_pos) u'); *)
      let lits_p = List.map (Lit.map (fun t-> T.replace t ~old:u' ~by:t')) lits_p in
      let c_guard = Literal.of_unif_subst renaming us in
      let tags = Unif_subst.tags us in
      (* build clause *)
      let new_lits = c_guard @ lits_a @ lits_p in
      let rule =
        let r = kind_to_str info.sup_kind in
        let sign = if Lit.sign passive_lit' then "+" else "-" in
        Proof.Rule.mk ("s_" ^ r ^ sign)
      in
      let proof =
        Proof.Step.inference ~rule ~tags
          [C.proof_parent_subst renaming (info.active,sc_a) subst;
            C.proof_parent_subst renaming (info.passive,sc_p) subst]
      and penalty =
        max (C.penalty info.active) (C.penalty info.passive)
        + (if T.is_var s' then 2 else 0) (* superposition from var = bad *)
      in
      let new_clause = C.create ~trail:new_trail ~penalty new_lits proof in
      Util.debugf ~section 3 "@[... ok, conclusion@ @[%a@]@]" (fun k->k C.pp new_clause);
      Some new_clause
    with ExitSuperposition reason ->
      Util.debugf ~section 3 "@[... cancel, %s@]" (fun k->k reason);
      None

  (* choose between regular and simultaneous superposition *)
  let do_superposition info =
    let open SupInfo in
    assert (info.sup_kind=DupSup || Type.equal (T.ty info.s) (T.ty info.t));
    assert (info.sup_kind=DupSup || 
            Unif.Ty.equal ~subst:(US.subst info.subst)
              (T.ty info.s, info.scope_active) (T.ty info.u_p, info.scope_passive));
    if !_use_simultaneous_sup && info.sup_kind != LambdaSup && info.sup_kind != DupSup
    then do_simultaneous_superposition info
    else do_classic_superposition info

  let infer_active_aux ~retrieve_from_index ~process_retrieved clause =
    Util.enter_prof prof_infer_active;
    (* no literal can be eligible for paramodulation if some are selected.
       This checks if inferences with i-th literal are needed? *)
    let eligible = C.Eligible.param clause in
    (* do the inferences where clause is active; for this,
       we try to rewrite conditionally other clauses using
       non-minimal sides of every positive literal *)
    let new_clauses =
      Lits.fold_eqn ~sign:true ~ord
        ~both:true ~eligible (C.lits clause)
      |> Iter.flat_map
        (fun (s, t, _, s_pos) ->
          let do_sup u_p with_pos subst =
            (* rewrite u_p with s *)
            if T.DB.is_closed u_p
            then
              let passive = with_pos.C.WithPos.clause in
              let passive_pos = with_pos.C.WithPos.pos in
              let passive_lit, _ = Lits.Pos.lit_at (C.lits passive) passive_pos in
              let info = SupInfo.( {
                  s; t; active=clause; active_pos=s_pos; scope_active=0;
                  u_p; passive; passive_lit; passive_pos; scope_passive=1; subst; sup_kind=Classic
                }) in
              do_superposition info
            else None
          in
          (* rewrite clauses using s *)
          retrieve_from_index (!_idx_sup_into, 1) (s, 0)
          |> Iter.filter_map (process_retrieved do_sup)
        )
      |> Iter.to_rev_list

    in
    Util.exit_prof prof_infer_active;
    new_clauses

  let infer_passive_aux ~retrieve_from_index ~process_retrieved clause =
    Util.enter_prof prof_infer_passive;
    (* perform inference on this lit? *)
    let eligible = C.Eligible.(res clause) in
    (* do the inferences in which clause is passive (rewritten),
       so we consider both negative and positive literals *)
    let new_clauses =
      Lits.fold_terms ~vars:!_sup_at_vars ~var_args:!_sup_in_var_args ~fun_bodies:!_sup_under_lambdas ~subterms:true ~ord
        ~which:`Max ~eligible ~ty_args:false (C.lits clause)
      |> Iter.filter (fun (u_p, _) -> not (T.is_var u_p) || T.is_ho_var u_p)
      |> Iter.filter (fun (u_p, _) -> T.DB.is_closed u_p)
      |> Iter.filter (fun (u_p, _) -> !_sup_at_var_headed || not (T.is_var (T.head_term u_p)))
      |> Iter.flat_map
        (fun (u_p, passive_pos) ->
          let passive_lit, _ = Lits.Pos.lit_at (C.lits clause) passive_pos in
          let do_sup _ with_pos subst =
            let active = with_pos.C.WithPos.clause in
            let s_pos = with_pos.C.WithPos.pos in
            match Lits.View.get_eqn (C.lits active) s_pos with
              | Some (s, t, true) ->
                let info = SupInfo.({
                    s; t; active; active_pos=s_pos; scope_active=1; subst;
                    u_p; passive=clause; passive_lit; passive_pos; scope_passive=0; sup_kind=Classic
                  }) in
                do_superposition info
              | _ -> None
          in
          (* all terms that occur in an equation in the active_set
            and that are potentially unifiable with u_p (u at position p) *)
          retrieve_from_index (!_idx_sup_from, 1) (u_p,0)
          |> Iter.filter_map (process_retrieved do_sup)
        )
        |> Iter.to_rev_list
    in
    Util.exit_prof prof_infer_passive;
    new_clauses

  let infer_active clause =
    infer_active_aux
      ~retrieve_from_index:I.retrieve_unifiables
      ~process_retrieved:(fun do_sup (u_p, with_pos, subst) -> do_sup u_p with_pos subst)
      clause

  let infer_lambdasup_from clause =
    (* no literal can be eligible for paramodulation if some are selected.
       This checks if inferences with i-th literal are needed? *)
    let eligible = C.Eligible.param clause in
    (* do the inferences where clause is active; for this,
       we try to rewrite conditionally other clauses using
       non-minimal sides of every positive literal *)
    Lits.fold_eqn ~sign:true ~ord  ~both:true ~eligible (C.lits clause)
    |> Iter.flat_map
      (fun (s, t, _, s_pos) ->
        let do_lambdasup u_p with_pos subst =
          (* rewrite u_p with s *)
          let passive = with_pos.C.WithPos.clause in
          let passive_pos = with_pos.C.WithPos.pos in
          let passive_lit, _ = Lits.Pos.lit_at (C.lits passive) passive_pos in
          let info = SupInfo.( {
              s; t; active=clause; active_pos=s_pos; scope_active=0;
              u_p; passive; passive_lit; passive_pos; scope_passive=1;
              subst; sup_kind=LambdaSup
            }) in
          Util.debugf ~section 10 "[Trying lambdasup from %a into %a with term %a into term %a]"
          (fun k -> k C.pp clause C.pp passive T.pp s T.pp u_p);

          do_superposition info
        in
        I.retrieve_unifiables (!_idx_lambdasup_into, 1) (s, 0)
        |> Iter.filter_map (fun (u_p, with_pos, subst) -> do_lambdasup u_p with_pos subst))
    |> Iter.to_rev_list

  let infer_passive clause =
    infer_passive_aux
      ~retrieve_from_index:I.retrieve_unifiables
      ~process_retrieved:(fun do_sup (u_p, with_pos, subst) -> do_sup u_p with_pos subst)
      clause

  let infer_lambdasup_into clause =
    (* perform inference on this lit? *)
    let eligible = C.Eligible.(res clause) in
    (* do the inferences in which clause is passive (rewritten),
       so we consider both negative and positive literals *)
    let new_clauses =
      Lits.fold_terms ~vars:!_sup_at_vars ~var_args:!_sup_in_var_args
                      ~fun_bodies:true ~subterms:true ~ord
                      ~which:`Max ~eligible ~ty_args:false (C.lits clause)
      |> Iter.filter_map (fun (u_p, p) ->
          (* we rewrite only under lambdas  *)
          if not (T.is_fun u_p) then None
          else (let tyargs, body = T.open_fun u_p in
                let hd = T.head_term body in
                let new_pos = List.fold_left (fun p _ -> P.(append p (body stop)) ) p tyargs in
                (* we check normal superposition conditions  *)
                if (not (T.is_var body) || T.is_ho_var body) &&
                   (not (T.is_const hd) || not (ID.is_skolem (T.as_const_exn hd))) &&
                   (!_sup_at_var_headed || not (T.is_var (T.head_term body))) then
                  Some (body, new_pos)
                else None) )
      |> Iter.flat_map
        (fun (u_p, passive_pos) ->
          let passive_lit, _ = Lits.Pos.lit_at (C.lits clause) passive_pos in
          let do_sup _ with_pos subst =
            let active = with_pos.C.WithPos.clause in
            let s_pos = with_pos.C.WithPos.pos in
            match Lits.View.get_eqn (C.lits active) s_pos with
              | Some (s, t, true) ->
                let info = SupInfo.({
                    s; t; active; active_pos=s_pos; scope_active=1; subst;
                    u_p; passive=clause; passive_lit; passive_pos;
                    scope_passive=0; sup_kind=LambdaSup
                  }) in
                Util.debugf ~section 10 "[Trying lambdasup from %a into %a with term %a into term %a]"
                (fun k -> k C.pp active C.pp clause T.pp s T.pp u_p);
                do_superposition info
              | _ -> None
          in
          (* all terms that occur in an equation in the active_set
            and that are potentially unifiable with u_p (u at position p) *)
          I.retrieve_unifiables (!_idx_sup_from, 1) (u_p,0)
          |> Iter.filter_map (fun (t,p,s) -> do_sup t p s))
        |> Iter.to_rev_list
    in
    Util.exit_prof prof_infer_passive;
    new_clauses

  let infer_active_complete_ho clause =
    let inf_res = infer_active_aux
      ~retrieve_from_index:(I.retrieve_unifiables_complete ~unif_alg:!_unif_alg)
      ~process_retrieved:(fun do_sup (u_p, with_pos, substs) ->
          let penalty = max (C.penalty clause) (C.penalty with_pos.C.WithPos.clause) in
          (* /!\ may differ from the actual penalty (by -2) *)
          Some (penalty, OSeq.map (CCOpt.flat_map (do_sup u_p with_pos)) substs))
      clause
    in
    let stm_res = List.map (fun (p,s) -> Stm.make ~penalty:p s) inf_res in
      StmQ.add_lst _stmq.q stm_res; []

  let infer_passive_complete_ho clause =
    let inf_res = infer_passive_aux
      ~retrieve_from_index:(I.retrieve_unifiables_complete ~unif_alg:!_unif_alg)
      ~process_retrieved:(fun do_sup (u_p, with_pos, substs) ->
          let penalty = max (C.penalty clause) (C.penalty with_pos.C.WithPos.clause) in
          (* /!\ may differ from the actual penalty (by -2) *)
          Some (penalty, OSeq.map (CCOpt.flat_map (do_sup u_p with_pos)) substs))
      clause
    in
    let stm_res = List.map (fun (p,s) -> Stm.make ~penalty:p s) inf_res in
      StmQ.add_lst _stmq.q stm_res; []

  (* ----------------------------------------------------------------------
   * FluidSup rule (Superposition at applied variables)
   * ---------------------------------------------------------------------- *)

  let infer_fluidsup_active clause =
    Util.enter_prof prof_infer_fluidsup_active;
    (* no literal can be eligible for paramodulation if some are selected.
      This checks if inferences with i-th literal are needed? *)
    let eligible = C.Eligible.param clause in
    (* do the inferences where clause is active; for this,
      we try to rewrite conditionally other clauses using
      non-minimal sides of every positive literal *)
    let new_clauses =
      Lits.fold_eqn ~sign:true ~ord ~both:true ~eligible (C.lits clause)
      |> Iter.flat_map
        (fun (s, t, _, s_pos) ->
          I.fold !_idx_fluidsup_into
            (fun acc u_p with_pos ->
              assert (T.is_var (T.head_term u_p));
              assert (T.DB.is_closed u_p);
              (* Create prefix variable H and use H s = H t for superposition *)
              let var_h = T.var (HVar.fresh ~ty:(Type.arrow [T.ty s] (Type.var (HVar.fresh ~ty:Type.tType ()))) ()) in
              let hs = T.app var_h [s] in
              let ht = T.app var_h [t] in
              let res = !_unif_alg (u_p,1) (hs,0) |> OSeq.map (
                  fun osubst ->
                    osubst |> CCOpt.flat_map (
                      fun subst ->
                        let passive = with_pos.C.WithPos.clause in
                        let passive_pos = with_pos.C.WithPos.pos in
                        let passive_lit, _ = Lits.Pos.lit_at (C.lits passive) passive_pos in
                        let info = SupInfo.({
                            s=hs; t=ht; active=clause; active_pos=s_pos; scope_active=0;
                            u_p; passive; passive_lit; passive_pos; scope_passive=1; subst; sup_kind=FluidSup
                          }) in
                        do_superposition info
                    )
                )
              in
              let penalty = max (C.penalty clause) (C.penalty with_pos.C.WithPos.clause) + !_fluidsup_penalty in
              (* /!\ may differ from the actual penalty (by -2) *)
              Iter.cons (penalty,res) acc
            )
          Iter.empty
        )
      |> Iter.to_rev_list
    in
    let stm_res = List.map (fun (p,s) -> Stm.make ~penalty:p s) new_clauses in
      StmQ.add_lst _stmq.q stm_res;
    Util.exit_prof prof_infer_fluidsup_active;
    []

  let infer_fluidsup_passive clause =
    Util.enter_prof prof_infer_fluidsup_passive;
    (* perform inference on this lit? *)
    let eligible = C.Eligible.(res clause) in
    (* do the inferences in which clause is passive (rewritten),
      so we consider both negative and positive literals *)
    let new_clauses =
      Lits.fold_terms ~vars:false ~var_args:false ~fun_bodies:false ~subterms:true ~ord
        ~which:`Max ~eligible ~ty_args:false (C.lits clause)
      |> Iter.filter (fun (u_p, _) -> (T.is_var (T.head_term u_p)))
      |> Iter.flat_map
        (fun (u_p, passive_pos) ->
          let passive_lit, _ = Lits.Pos.lit_at (C.lits clause) passive_pos in
          I.fold !_idx_sup_from
            (fun acc _ with_pos ->
              let active = with_pos.C.WithPos.clause in
              let s_pos = with_pos.C.WithPos.pos in
              let res = match Lits.View.get_eqn (C.lits active) s_pos with
                | Some (s, t, true) ->
                (* Create prefix variable H and use H s = H t for superposition *)
                let var_h = T.var (HVar.fresh ~ty:(Type.arrow [T.ty s] (Type.var (HVar.fresh ~ty:Type.tType ()))) ()) in
                let hs = T.app var_h [s] in
                let ht = T.app var_h [t] in
                !_unif_alg (hs,1) (u_p,0)
                |> OSeq.map
                  (fun osubst ->
                    osubst |> CCOpt.flat_map (fun subst ->
                      let info = SupInfo.({
                          s = hs; t = ht; active; active_pos=s_pos; scope_active=1; subst;
                          u_p; passive=clause; passive_lit; passive_pos; scope_passive=0; sup_kind=FluidSup
                        }) in
                      do_superposition info
                    )
                  )
                | _ -> assert false
              in
              let penalty = max (C.penalty clause) (C.penalty with_pos.C.WithPos.clause) + !_fluidsup_penalty in
              (* /!\ may differ from the actual penalty (by -2) *)
              Iter.cons (penalty,res) acc
            )
            Iter.empty
        )
      |> Iter.to_rev_list
    in
    let stm_res = List.map (fun (p,s) -> Stm.make ~penalty:p s) new_clauses in
      StmQ.add_lst _stmq.q stm_res;
    Util.exit_prof prof_infer_fluidsup_passive;
    []

    (* ----------------------------------------------------------------------
   * DupSup rule (Lightweight superposition at applied variables)
   * ---------------------------------------------------------------------- *)

  let infer_dupsup_active clause =
    let eligible = C.Eligible.param clause in
    let new_clauses =
      Lits.fold_eqn ~sign:true ~ord ~both:true ~eligible (C.lits clause)
      |> Iter.flat_map
        (fun (s, t, _, s_pos) ->
          I.fold !_idx_dupsup_into
            (fun acc u_p with_pos ->
              assert (T.is_var (T.head_term u_p));
              assert (T.DB.is_closed u_p);
              (* Create prefix variable H and use H s = H t for superposition *)
              let scope_passive, scope_active = 0, 1 in
              let hd_up, args_up = T.as_app u_p in
              let arg_types = List.map T.ty args_up in
              let n = List.length args_up in
              let var_up = T.as_var_exn hd_up in
              let var_w = HVar.fresh ~ty:(Type.arrow arg_types (T.ty t)) () in
              let var_z = HVar.fresh ~ty:(Type.arrow (List.append arg_types [T.ty t]) (T.ty u_p)) () in
              let db_args = List.mapi (fun i ty -> T.bvar ~ty (n-1-i)) arg_types in
              let term_w,term_z = T.var var_w, T.var var_z in
              let w_db = T.app term_w db_args in
              let z_db = T.app term_z (List.append db_args [w_db]) in
              let y_subst_val = T.fun_l arg_types z_db in
              assert (T.DB.is_closed y_subst_val);
              let subst_y = US.FO.bind (US.empty) (var_up, scope_passive) (y_subst_val, scope_passive) in
              let w_args = T.app term_w args_up in
              let w_args = Subst.FO.apply Subst.Renaming.none (US.subst subst_y) (w_args,scope_passive) in
              let z_args = T.app term_z (List.append args_up [t]) in
              let res = !_unif_alg (s,scope_active) (w_args,scope_passive) |> OSeq.map (
                  fun osubst ->
                    osubst |> CCOpt.flat_map (
                      fun subst ->
                        let subst = US.merge subst subst_y in
                        let passive = with_pos.C.WithPos.clause in
                        let passive_pos = with_pos.C.WithPos.pos in
                        let passive_lit, _ = Lits.Pos.lit_at (C.lits passive) passive_pos in
                        let info = SupInfo.({
                            s; t=z_args; active=clause; active_pos=s_pos; scope_active;
                            u_p=w_args; passive; passive_lit; passive_pos; scope_passive; subst; 
                            sup_kind=DupSup
                          }) in
                        do_superposition info
                    )
                )
              in
              let penalty = max (C.penalty clause) (C.penalty with_pos.C.WithPos.clause) + !_fluidsup_penalty in
              (* /!\ may differ from the actual penalty (by -2) *)
              Iter.cons (penalty,res) acc
            )
          Iter.empty
        )
      |> Iter.to_rev_list
    in
    let stm_res = List.map (fun (p,s) -> Stm.make ~penalty:p s) new_clauses in
      StmQ.add_lst _stmq.q stm_res;
    Util.exit_prof prof_infer_fluidsup_active;
    []

  let infer_dupsup_passive clause =
    Util.enter_prof prof_infer_fluidsup_passive;
    (* perform inference on this lit? *)
    let eligible = C.Eligible.(res clause) in
    (* do the inferences in which clause is passive (rewritten),
      so we consider both negative and positive literals *)
    let new_clauses =
      Lits.fold_terms ~vars:false ~var_args:false ~fun_bodies:false ~subterms:true ~ord
        ~which:`Max ~eligible ~ty_args:false (C.lits clause)
      |> Iter.filter (fun (u_p, _) -> 
          (T.is_var (T.head_term u_p) && not (CCList.is_empty @@ T.args u_p)))
      |> Iter.flat_map
        (fun (u_p, passive_pos) ->
          let passive_lit, _ = Lits.Pos.lit_at (C.lits clause) passive_pos in
          I.fold !_idx_sup_from
            (fun acc _ with_pos ->
              let active = with_pos.C.WithPos.clause in
              let s_pos = with_pos.C.WithPos.pos in
              let res = match Lits.View.get_eqn (C.lits active) s_pos with
                | Some (s, t, true) ->
                    let scope_passive, scope_active = 0, 1 in
                    let hd_up, args_up = T.as_app u_p in
                    let arg_types = List.map T.ty args_up in
                    let n = List.length args_up in
                    let var_up = T.as_var_exn hd_up in
                    let var_w = HVar.fresh ~ty:(Type.arrow arg_types (T.ty t)) () in
                    let var_z = HVar.fresh ~ty:(Type.arrow (List.append arg_types [(T.ty t)]) (T.ty u_p)) () in
                    let db_args = List.mapi (fun i ty -> T.bvar ~ty (n-1-i)) arg_types in
                    let term_w,term_z = T.var var_w, T.var var_z in
                    let w_db = T.app term_w db_args in
                    let z_db = T.app term_z (List.append db_args [w_db]) in
                    let y_subst_val = T.fun_l arg_types z_db in
                    assert (T.DB.is_closed y_subst_val);
                    let subst_y = US.FO.bind (US.empty) (var_up, scope_passive) (y_subst_val, scope_passive) in
                    let w_args = T.app term_w args_up in
                    let w_args = Subst.FO.apply Subst.Renaming.none (US.subst subst_y) (w_args,scope_passive) in
                    let z_args = T.app term_z (List.append args_up [t]) in
                    let res = !_unif_alg (w_args,scope_passive) (s,scope_active) |> OSeq.map (
                      fun osubst ->
                        osubst |> CCOpt.flat_map (
                          fun subst ->
                            let subst = US.merge subst subst_y in
                            let info = SupInfo.({
                                s; t=z_args; active; active_pos=s_pos; scope_active;
                                u_p=w_args; passive=clause; passive_lit; passive_pos; scope_passive; subst; 
                                sup_kind=DupSup
                              }) in
                            do_superposition info
                    ))
              in
              let penalty = max (C.penalty clause) (C.penalty with_pos.C.WithPos.clause) + !_fluidsup_penalty in
              (* /!\ may differ from the actual penalty (by -2) *)
              Iter.cons (penalty,res) acc
                | _ -> assert false in
               res
            )
            Iter.empty
        )
      |> Iter.to_rev_list
    in
    let stm_res = List.map (fun (p,s) -> Stm.make ~penalty:p s) new_clauses in
      StmQ.add_lst _stmq.q stm_res;
    Util.exit_prof prof_infer_fluidsup_passive;
    []


  (* ----------------------------------------------------------------------
   * Equality Resolution rule
   * ---------------------------------------------------------------------- *)

  let infer_equality_resolution_aux ~unify ~iterate_substs clause =
    Util.enter_prof prof_infer_equality_resolution;
    let eligible = C.Eligible.always in
    (* iterate on those literals *)
    let new_clauses =
      Lits.fold_eqn ~sign:false ~ord
        ~both:false ~eligible (C.lits clause)
      |> Iter.filter_map
        (fun (l, r, _, l_pos) ->
          let do_eq_res us =
            let pos = Lits.Pos.idx l_pos in
            if BV.get (C.eligible_res_no_subst clause) pos
            (* subst(lit) is maximal, we can do the inference *)
            then (
              Util.incr_stat stat_equality_resolution_call;
              let renaming = Subst.Renaming.create () in
              let subst = US.subst us in
              let rule = Proof.Rule.mk "eq_res" in
              let new_lits = CCArray.except_idx (C.lits clause) pos in
              let new_lits = Lit.apply_subst_list renaming subst (new_lits,0) in
              let c_guard = Literal.of_unif_subst renaming us in
              let tags = Unif_subst.tags us in
              let trail = C.trail clause and penalty = C.penalty clause in
              let proof = Proof.Step.inference ~rule ~tags
                  [C.proof_parent_subst renaming (clause,0) subst] in
              let new_clause = C.create ~trail ~penalty (c_guard@new_lits) proof in
              Util.debugf ~section 1 "@[<hv2>equality resolution on@ @[%a@]@ yields @[%a@],\n subst @[%a@]@]"
                (fun k->k C.pp clause C.pp new_clause US.pp us);
              Some new_clause
            ) else None
          in
          let substs = unify (l, 0) (r, 0) in
          iterate_substs substs do_eq_res
        )
      |> Iter.to_rev_list
    in
    Util.exit_prof prof_infer_equality_resolution;
    new_clauses

  let infer_equality_resolution =
    infer_equality_resolution_aux
      ~unify:(fun l r -> try Some (Unif.FO.unify_full l r) with Unif.Fail -> None)
      ~iterate_substs:(fun substs do_eq_res -> CCOpt.flat_map do_eq_res substs)

  let infer_equality_resolution_complete_ho clause =
    let inf_res = infer_equality_resolution_aux
        ~unify:!_unif_alg
        ~iterate_substs:(fun substs do_eq_res -> Some (OSeq.map (CCOpt.flat_map do_eq_res) substs))
        clause
    in
    let penalty = C.penalty clause in
    let stm_res = List.map (Stm.make ~penalty:penalty) inf_res in
    StmQ.add_lst _stmq.q stm_res; []

  (* ----------------------------------------------------------------------
   * Equality Factoring rule
   * ---------------------------------------------------------------------- *)

  module EqFactInfo = struct
    type t = {
      clause : C.t;
      active_idx : int;
      s : T.t;
      t : T.t;
      u : T.t;
      v : T.t;
      subst : US.t;
      scope : int;
    }
  end

  (* do the inference between given positions, if ordering conditions are respected *)
  let do_eq_factoring info =
    let open EqFactInfo in
    let s = info.s and t = info.t and v = info.v in
    let us = info.subst in
    (* check whether subst(lit) is maximal, and not (subst(s) < subst(t)) *)
    let renaming = S.Renaming.create () in
    let subst = US.subst us in
    if O.compare ord (S.FO.apply renaming subst (s, info.scope))
        (S.FO.apply renaming subst (t, info.scope)) <> Comp.Lt
       &&
       C.is_eligible_param (info.clause,info.scope) subst ~idx:info.active_idx
    then (
      Util.incr_stat stat_equality_factoring_call;
      let tags = Unif_subst.tags us in
      let proof =
        Proof.Step.inference
          ~rule:(Proof.Rule.mk"eq_fact") ~tags
          [C.proof_parent_subst renaming (info.clause,0) subst]
      (* new_lits: literals of the new clause. remove active literal
         and replace it by a t!=v one, and apply subst *)
      and new_lits = CCArray.except_idx (C.lits info.clause) info.active_idx in
      let new_lits = Lit.apply_subst_list renaming subst (new_lits,info.scope) in
      let c_guard = Literal.of_unif_subst renaming us in
      let lit' = Lit.mk_neq
          (S.FO.apply renaming subst (t, info.scope))
          (S.FO.apply renaming subst (v, info.scope))
      in
      let new_lits = lit' :: c_guard @ new_lits in
      let new_clause =
        C.create ~trail:(C.trail info.clause) ~penalty:(C.penalty info.clause)
          new_lits proof
      in
      Util.debugf ~section 3 "@[<hv2>equality factoring on@ @[%a@]@ yields @[%a@]@]"
        (fun k->k C.pp info.clause C.pp new_clause);
      Some new_clause
    ) else
      None

  let infer_equality_factoring_aux ~unify ~iterate_substs clause =
    Util.enter_prof prof_infer_equality_factoring;
    let eligible = C.Eligible.(filter Lit.is_pos) in
    (* find root terms that are unifiable with s and are not in the
       literal at s_pos. Calls [k] with a position and substitution *)
    let find_unifiable_lits idx s _s_pos k =
      Array.iteri
        (fun i lit ->
           match lit with
             | _ when i = idx -> () (* same index *)
             | Lit.Prop (p, true) ->
               (* positive proposition *)
               k (p, T.true_, unify (s,0) (p,0));
             | Lit.Equation (u, v, true) ->
               (* positive equation *)
               k (u, v, unify (s,0) (u,0));
               k (v, u, unify (s,0) (v,0));
             | _ -> () (* ignore other literals *)
        ) (C.lits clause)
    in
    (* try to do inferences with each positive literal *)
    let new_clauses =
      Lits.fold_eqn ~sign:true ~ord
        ~both:true ~eligible (C.lits clause)
      |> Iter.flat_map
        (fun (s, t, _, s_pos) -> (* try with s=t *)
           let active_idx = Lits.Pos.idx s_pos in
           find_unifiable_lits active_idx s s_pos
           |> Iter.filter_map
             (fun (u,v,substs) ->
                iterate_substs substs
                  (fun subst ->
                     let info = EqFactInfo.({
                         clause; s; t; u; v; active_idx; subst; scope=0;
                       }) in
                     do_eq_factoring info
                  )
             )
        )
      |> Iter.to_rev_list
    in
    Util.exit_prof prof_infer_equality_factoring;
    new_clauses

  let infer_equality_factoring =
    infer_equality_factoring_aux
      ~unify:(fun s t -> try Some (Unif.FO.unify_full s t) with Unif.Fail -> None)
      ~iterate_substs:(fun subst do_eq_fact -> CCOpt.flat_map do_eq_fact subst)

  let infer_equality_factoring_complete_ho clause =
    let inf_res = infer_equality_factoring_aux
        ~unify:!_unif_alg
        ~iterate_substs:(fun substs do_eq_fact -> Some (OSeq.map (CCOpt.flat_map do_eq_fact) substs))
        clause
    in
    let penalty = C.penalty clause in
    let stm_res = List.map (Stm.make ~penalty:penalty) inf_res in
    StmQ.add_lst _stmq.q stm_res; []

  (* ----------------------------------------------------------------------
   * extraction of a clause from the stream queue (HO feature)
   * ---------------------------------------------------------------------- *)

  let extract_from_stream_queue ~full () =
    let cl =
      if full then
        [StmQ.take_first_anyway _stmq.q]
      else
        StmQ.take_stm_nb _stmq.q
    in
    let opt_res = CCOpt.sequence_l (List.filter CCOpt.is_some cl)
    in
    match opt_res with
      | None -> []
      | Some l -> l

  let extract_from_stream_queue_fix_stm ~full () =
    let cl =
      if full then
        [StmQ.take_first_anyway _stmq.q]
      else
        StmQ.take_stm_nb_fix_stm _stmq.q
    in
    let opt_res = CCOpt.sequence_l (List.filter CCOpt.is_some cl)
    in
    match opt_res with
      | None -> []
      | Some l -> l


  (* ----------------------------------------------------------------------
   * simplifications
   * ---------------------------------------------------------------------- *)

  (* TODO: put forward pointers in simpl_set, to make some rewriting steps
      faster? (invalidate when updated, also allows to reclaim memory) *)

  (* TODO: use a record with
     - head
     - args
     - subst
     so as not to rebuild intermediate terms, and also to avoid mixing
     the head normal form and the substitution for (evaluated) arguments.

     Might even convert rules into De Bruijn, because:
       - special restriction (vars rhs ⊆ vars lhs)
       - indexing on first symbol might be sufficient if matching is fast
       - must rewrite matching to work on the record anyway
  *)

  let lazy_false = Lazy.from_val false

  type demod_state = {
    mutable demod_clauses: (C.t * Subst.t * Scoped.scope) list; (* rules used *)
    mutable demod_sc: Scoped.scope; (* current scope *)
  }

  (** Compute normal form of term w.r.t active set. Clauses used to
      rewrite are added to the clauses hashset.
      restrict is an option for restricting demodulation in positive maximal terms *)
  let demod_nf ?(restrict=lazy_false) (st:demod_state) c t : T.t =
    (* compute normal form of subterm. If restrict is true, substitutions that
       are variable renamings are forbidden (since we are at root of a max term) *)
    let rec reduce_at_root ~restrict t k =
      (* find equations l=r that match subterm *)
      let cur_sc = st.demod_sc in
      assert (cur_sc > 0);
      let step =
        UnitIdx.retrieve ~sign:true (!_idx_simpl, cur_sc) (t, 0)
        |> Iter.find_map
          (fun (l, r, (_,_,sign,unit_clause), subst) ->
             (* r is the term subterm is going to be rewritten into *)
             assert (C.is_unit_clause unit_clause);
             if sign &&
                (not (Lazy.force restrict) || not (S.is_renaming subst)) &&
                C.trail_subsumes unit_clause c &&
                (O.compare ord
                   (S.FO.apply Subst.Renaming.none subst (l,cur_sc))
                   (S.FO.apply Subst.Renaming.none subst (r,cur_sc)) = Comp.Gt)
                (* subst(l) > subst(r) and restriction does not apply, we can rewrite *)
             then (
               Util.debugf ~section 5
                 "@[<hv2>demod:@ @[<hv>t=%a[%d],@ l=%a[%d],@ r=%a[%d]@],@ subst=@[%a@]@]"
                 (fun k->k T.pp t 0 T.pp l cur_sc T.pp r cur_sc S.pp subst);

               (* sanity checks *)
               assert (Type.equal (T.ty l) (T.ty r));
               assert (Unif.FO.equal ~subst (l,cur_sc) (t,0));
               st.demod_clauses <-
                 (unit_clause,subst,cur_sc) :: st.demod_clauses;
               st.demod_sc <- 1 + st.demod_sc; (* allocate new scope *)
               Util.incr_stat stat_demodulate_step;
               Some (r, subst, cur_sc)
             ) else None)
      in
      begin match step with
        | None -> k t (* not found any match, normal form found *)
        | Some (rhs,subst,cur_sc) ->
          (* reduce [rhs] in current scope [cur_sc] *)
          assert (cur_sc < st.demod_sc);
          Util.debugf ~section 5
            "@[<2>demod:@ rewrite `@[%a@]`@ into `@[%a@]`@ using %a[%d]@]"
            (fun k->k T.pp t T.pp rhs Subst.pp subst cur_sc);
          (* NOTE: we retraverse the term several times, but this is simpler *)
          let rhs = Subst.FO.apply Subst.Renaming.none subst (rhs,cur_sc) in
          normal_form ~restrict rhs k (* done one rewriting step, continue *)
      end
    (* rewrite innermost-leftmost of [subst(t,scope)]. The initial scope is
       0, but then we normal_form terms in which variables are really the variables
       of the RHS of a previously applied rule (in context !sc); all those
       variables are bound to terms in context 0 *)
    and normal_form ~restrict t k =
      match T.view t with
        | T.Const _ -> reduce_at_root ~restrict t k
        | T.App (hd, l) ->
          (* rewrite subterms in call by value. *)
          let rewrite_args = !_demod_in_var_args || not (T.is_var hd) in
          if rewrite_args
          then
            normal_form_l l
              (fun l' ->
                let t' =
                  if T.same_l l l'
                  then t
                  else T.app hd l'
                in
                (* rewrite term at root *)
                reduce_at_root ~restrict t' k)
          else reduce_at_root ~restrict t k
        | T.Fun (ty_arg, body) ->
          (* reduce under lambdas *)
<<<<<<< HEAD
          if !_lambda_demod_ext && T.DB.is_closed body
=======
          if !_lambda_demod
>>>>>>> 2114d05d
          then
            normal_form ~restrict:lazy_false body
              (fun body' ->
                let u = if T.equal body body' then t else T.fun_ ty_arg body' in
                reduce_at_root ~restrict u k)
          else reduce_at_root ~restrict t k (* TODO: DemodExt *)
        | T.Var _ | T.DB _ -> k t
        | T.AppBuiltin (b, l) ->
          normal_form_l l
            (fun l' ->
               let u =
                 if T.same_l l l' then t else T.app_builtin ~ty:(T.ty t) b l'
               in
               k u)
    and normal_form_l l k = match l with
      | [] -> k []
      | t :: tail ->
        normal_form ~restrict:lazy_false t
          (fun t' ->
             normal_form_l tail
               (fun l' -> k (t' :: l')))
    in
    normal_form ~restrict t (fun t->t)

  let[@inline] eq_c_subst (c1,s1,sc1)(c2,s2,sc2) =
    C.equal c1 c2 && sc1=sc2 && Subst.equal s1 s2

  (* Demodulate the clause, with restrictions on which terms to rewrite *)
  let demodulate_ c =
    Util.incr_stat stat_demodulate_call;
    (* state for storing proofs and scope *)
    let st = {
      demod_clauses=[];
      demod_sc=1;
    } in
    (* literals that are eligible for paramodulation. *)
    let eligible_param = lazy (C.eligible_param (c,0) S.empty) in
    (* demodulate literals *)
    let demod_lit i lit =
      (* strictly maximal terms might be blocked *)
      let strictly_max = lazy (
        begin match lit with
          | Lit.Equation (t1,t2,true) ->
            begin match O.compare ord t1 t2 with
              | Comp.Gt -> [t1] | Comp.Lt -> [t2] | _ -> []
            end
          | Lit.Prop (t,true) -> [t]
          | _ -> []
        end
      ) in
      (* shall we restrict a subterm? only for max terms in positive
          equations that are eligible for paramodulation.

         NOTE: E's paper mentions that restrictions should occur for
         literals eligible for {b resolution}, not paramodulation, but
         it seems it might be a typo
      *)
      let restrict_term t = lazy (
        Lit.is_pos lit &&
        BV.get (Lazy.force eligible_param) i &&
        (* restrict max terms in positive literals eligible for resolution *)
        CCList.mem ~eq:T.equal t (Lazy.force strictly_max)
      ) in
      Lit.map_no_simp
        (fun t -> demod_nf ~restrict:(restrict_term t) st c t)
        lit
    in
    (* demodulate every literal *)
    let lits = Array.mapi demod_lit (C.lits c) in
    if CCList.is_empty st.demod_clauses then (
      (* no rewriting performed *)
      SimplM.return_same c
    ) else (
      assert (not (Lits.equal_com lits (C.lits c)));
      (* construct new clause *)
      st.demod_clauses <- CCList.uniq ~eq:eq_c_subst st.demod_clauses;
      let proof =
        Proof.Step.simp
          ~rule:(Proof.Rule.mk "demod")
          (C.proof_parent c ::
             List.rev_map
               (fun (c,subst,sc) ->
                  C.proof_parent_subst Subst.Renaming.none (c,sc) subst)
               st.demod_clauses) in
      let trail = C.trail c in (* we know that demodulating rules have smaller trail *)
      let new_c = C.create_a ~trail ~penalty:(C.penalty c) lits proof in
      Util.debugf ~section 3 "@[<hv2>demodulate@ @[%a@]@ into @[%a@]@ using {@[<hv>%a@]}@]"
        (fun k->
           let pp_c_s out (c,s,sc) =
             Format.fprintf out "(@[%a@ :subst %a[%d]@])" C.pp c Subst.pp s sc in
           k C.pp c C.pp new_c (Util.pp_list pp_c_s) st.demod_clauses);
      (* return simplified clause *)
      SimplM.return_new new_c
    )

  let demodulate c = Util.with_prof prof_demodulate demodulate_ c

  (** Find clauses that [given] may demodulate, add them to set *)
  let backward_demodulate set given =
    Util.enter_prof prof_back_demodulate;
    let renaming = Subst.Renaming.create () in
    (* find clauses that might be rewritten by l -> r *)
    let recurse ~oriented set l r =
      I.retrieve_specializations (!_idx_back_demod,1) (l,0)
      |> Iter.fold
        (fun set (_t',with_pos,subst) ->
           let c = with_pos.C.WithPos.clause in
           (* subst(l) matches t' and is > subst(r), very likely to rewrite! *)
           if ((oriented ||
                O.compare ord
                  (S.FO.apply renaming subst (l,0))
                  (S.FO.apply renaming subst (r,0)) = Comp.Gt
           ) && C.trail_subsumes c given
           )
           then  (* add the clause to the set, it may be rewritten by l -> r *)
             C.ClauseSet.add c set
           else set)
        set
    in
    let set' = match C.lits given with
      | [|Lit.Equation (l,r,true) |] ->
        begin match Ordering.compare ord l r with
          | Comp.Gt -> recurse ~oriented:true set l r
          | Comp.Lt -> recurse ~oriented:true set r l
          | _ ->
            let set' = recurse ~oriented:false set l r in
            recurse ~oriented:false set' r l
            (* both sides can rewrite, but we need to check ordering *)
        end
      | _ -> set
    in
    Util.exit_prof prof_back_demodulate;
    set'

  let is_tautology c =
    let is_tauto = Lits.is_trivial (C.lits c) || Trail.is_trivial (C.trail c) in
    if is_tauto then Util.debugf ~section 3 "@[@[%a@]@ is a tautology@]" (fun k->k C.pp c);
    is_tauto

  (* semantic tautology deletion, using a congruence closure algorithm
     to see if negative literals imply some positive literal *)
  let is_semantic_tautology_real (c:C.t) : bool =
    (* create the congruence closure of all negative equations of [c] *)
    let cc = Congruence.FO.create ~size:8 () in
    let cc =
      Array.fold_left
        (fun cc lit -> match lit with
           | Lit.Equation (l, r, false) ->
             Congruence.FO.mk_eq cc l r
           | Lit.Prop (p, false) ->
             Congruence.FO.mk_eq cc p T.true_
           | _ -> cc)
        cc (C.lits c)
    in
    let res = CCArray.exists
        (function
          | Lit.Equation (l, r, true) ->
            (* if l=r is implied by the congruence, then the clause is redundant *)
            Congruence.FO.is_eq cc l r
          | Lit.Prop (p, true) ->
            Congruence.FO.is_eq cc p T.true_
          | _ -> false)
        (C.lits c)
    in
    if res then (
      Util.incr_stat stat_semantic_tautology;
      Util.debugf ~section 2 "@[@[%a@]@ is a semantic tautology@]" (fun k->k C.pp c);
    );
    res

  let is_semantic_tautology_ c =
    if Array.length (C.lits c) >= 2 &&
       CCArray.exists Lit.is_neg (C.lits c) &&
       CCArray.exists Lit.is_pos (C.lits c)
    then is_semantic_tautology_real c
    else false

  let is_semantic_tautology c =
    Util.with_prof prof_semantic_tautology is_semantic_tautology_ c

  let var_in_subst_ us v sc =
    S.mem (US.subst us) ((v:T.var:>InnerTerm.t HVar.t),sc)

  let basic_simplify c =
    if C.get_flag flag_simplified c
    then SimplM.return_same c
    else (
      Util.enter_prof prof_basic_simplify;
      Util.incr_stat stat_basic_simplify_calls;
      let lits = C.lits c in
      let has_changed = ref false in
      let tags = ref [] in
      (* bv: literals to keep *)
      let bv = BV.create ~size:(Array.length lits) true in
      (* eliminate absurd lits *)
      Array.iteri
        (fun i lit ->
           if Lit.is_absurd lit then (
             has_changed := true;
             tags := Lit.is_absurd_tags lit @ !tags;
             BV.reset bv i
           ))
        lits;
      (* eliminate inequations x != t *)
      let us = ref US.empty in
      let try_unif i t1 sc1 t2 sc2 =
        try
          let subst' = Unif.FO.unify_full ~subst:!us (t1,sc1) (t2,sc2) in
          has_changed := true;
          BV.reset bv i;
          us := subst';
        with Unif.Fail -> ()
      in
      Array.iteri
        (fun i lit ->
           let can_destr_eq_var v =
             not (var_in_subst_ !us v 0) && not (Type.is_fun (HVar.ty v))
           in
           if BV.get bv i then match lit with
             | Lit.Equation (l, r, false) ->
               begin match T.view l, T.view r with
                 | T.Var v, _ when can_destr_eq_var v ->
                   (* eligible for destructive Equality Resolution, try to update
                       [subst]. Careful: in the case [X!=a | X!=b | C] we must
                       bind X only to [a] or [b], not unify [a] with [b].

                      NOTE: this also works for HO constraints for unshielded vars *)
                   try_unif i l 0 r 0
                 | _, T.Var v when can_destr_eq_var v ->
                   try_unif i r 0 l 0
                 | _ -> ()
               end
             | Lit.Equation (l, r, true) when Type.is_prop (T.ty l) ->
               begin match T.view l, T.view r with
                 | ( T.AppBuiltin (Builtin.True, []), T.Var x
                   | T.Var x, T.AppBuiltin (Builtin.True, []))
                   when not (var_in_subst_ !us x 0) ->
                   (* [C or x=true ---> C[x:=false]] *)
                   begin
                     try
                       let subst' = US.FO.bind !us (x,0) (T.false_,0) in
                       has_changed := true;
                       BV.reset bv i;
                       us := subst';
                     with Unif.Fail -> ()
                   end

                 | _ -> ()
               end
             | _ -> ())
        lits;
      let new_lits = BV.select bv lits in
      let new_lits =
        if US.is_empty !us then new_lits
        else (
          assert !has_changed;
          let subst = US.subst !us in
          let tgs = US.tags !us in
          tags := tgs @ !tags;
          let c_guard = Literal.of_unif_subst Subst.Renaming.none !us in
          c_guard @ Lit.apply_subst_list Subst.Renaming.none subst (new_lits,0)
        )
      in
      let new_lits = CCList.uniq ~eq:Lit.equal_com new_lits in
      if not !has_changed && List.length new_lits = Array.length lits then (
        Util.exit_prof prof_basic_simplify;
        C.set_flag flag_simplified c true;
        SimplM.return_same c  (* no simplification *)
      ) else (
        let parent =
          if Subst.is_empty (US.subst !us) then C.proof_parent c
          else C.proof_parent_subst Subst.Renaming.none (c,0) (US.subst !us)
        in
        let proof =
          Proof.Step.simp [parent]
            ~tags:!tags ~rule:(Proof.Rule.mk "simplify") in
        let new_clause =
          C.create ~trail:(C.trail c) ~penalty:(C.penalty c) new_lits proof
        in
        Util.debugf ~section 3
          "@[<>@[%a@]@ @[<2>basic_simplifies into@ @[%a@]@]@ with @[%a@]@]"
          (fun k->k C.pp c C.pp new_clause US.pp !us);
        Util.incr_stat stat_basic_simplify;
        Util.exit_prof prof_basic_simplify;
        SimplM.return_new new_clause
      )
    )

  let handle_distinct_constants lit =
    match lit with
      | Lit.Equation (l, r, sign) when T.is_const l && T.is_const r ->
        let s1 = T.head_exn l and s2 = T.head_exn r in
        if ID.is_distinct_object s1 && ID.is_distinct_object s2
        then
          if sign = (ID.equal s1 s2)
          then Some (Lit.mk_tauto,[],[Proof.Tag.T_distinct])  (* "a" = "a", or "a" != "b" *)
          else Some (Lit.mk_absurd,[],[Proof.Tag.T_distinct]) (* "a" = "b" or "a" != "a" *)
        else None
      | _ -> None

  exception FoundMatch of T.t * C.t * S.t

  let positive_simplify_reflect c =
    Util.enter_prof prof_pos_simplify_reflect;
    (* iterate through literals and try to resolve negative ones *)
    let rec iterate_lits acc lits clauses = match lits with
      | [] -> List.rev acc, clauses
      | (Lit.Equation (s, t, false) as lit)::lits' ->
        begin match equatable_terms clauses s t with
          | None -> (* keep literal *)
            iterate_lits (lit::acc) lits' clauses
          | Some new_clauses -> (* drop literal, remember clauses *)
            iterate_lits acc lits' new_clauses
        end
      | lit::lits' -> iterate_lits (lit::acc) lits' clauses
    (** try to make the terms equal using some positive unit clauses
        from active_set *)
    and equatable_terms clauses t1 t2 =
      match T.Classic.view t1, T.Classic.view t2 with
        | _ when T.equal t1 t2 -> Some clauses  (* trivial *)
        | T.Classic.App (f, ss), T.Classic.App (g, ts)
          when ID.equal f g && List.length ss = List.length ts ->
          (* try to make the terms equal directly *)
          begin match equate_root clauses t1 t2 with
            | None -> (* otherwise try to make subterms pairwise equal *)
              let ok, clauses = List.fold_left2
                  (fun (ok, clauses) t1' t2' ->
                     if ok
                     then match equatable_terms clauses t1' t2' with
                       | None -> false, []
                       | Some clauses -> true, clauses
                     else false, [])
                  (true, clauses) ss ts
              in
              if ok then Some clauses else None
            | Some clauses -> Some clauses
          end
        | _ -> equate_root clauses t1 t2 (* try to solve it with a unit equality *)
    (** try to equate terms with a positive unit clause that match them *)
    and equate_root clauses t1 t2 =
      try
        UnitIdx.retrieve ~sign:true (!_idx_simpl,1)(t1,0)
        |> Iter.iter
          (fun (l,r,(_,_,_,c'),subst) ->
             assert (Unif.FO.equal ~subst (l,1)(t1,0));
             if Unif.FO.equal ~subst (r,1)(t2,0)
             && C.trail_subsumes c' c
             then begin
               (* t1!=t2 is refuted by l\sigma = r\sigma *)
               Util.debugf ~section 4
                 "@[<2>equate @[%a@]@ and @[%a@]@ using @[%a@]@]"
                 (fun k->k T.pp t1 T.pp t2 C.pp c');
               raise (FoundMatch (r, c', subst)) (* success *)
             end
          );
        None (* no match *)
      with FoundMatch (_r, c', subst) ->
        Some (C.proof_parent_subst Subst.Renaming.none (c',1) subst :: clauses)  (* success *)
    in
    (* fold over literals *)
    let lits, premises = iterate_lits [] (C.lits c |> Array.to_list) [] in
    if List.length lits = Array.length (C.lits c)
    then (
      (* no literal removed, keep c *)
      Util.exit_prof prof_pos_simplify_reflect;
      SimplM.return_same c
    ) else (
      let proof =
        Proof.Step.simp ~rule:(Proof.Rule.mk "simplify_reflect+")
          (C.proof_parent c::premises) in
      let trail = C.trail c and penalty = C.penalty c in
      let new_c = C.create ~trail ~penalty lits proof in
      Util.debugf ~section 3 "@[@[%a@]@ pos_simplify_reflect into @[%a@]@]"
        (fun k->k C.pp c C.pp new_c);
      Util.exit_prof prof_pos_simplify_reflect;
      SimplM.return_new new_c
    )

  let negative_simplify_reflect c =
    Util.enter_prof prof_neg_simplify_reflect;
    (* iterate through literals and try to resolve positive ones *)
    let rec iterate_lits acc lits clauses = match lits with
      | [] -> List.rev acc, clauses
      | (Lit.Equation (s, t, true) as lit)::lits' ->
        begin match can_refute s t, can_refute t s with
          | None, None -> (* keep literal *)
            iterate_lits (lit::acc) lits' clauses
          | Some new_clause, _ | _, Some new_clause -> (* drop literal, remember clause *)
            iterate_lits acc lits' (new_clause :: clauses)
        end
      | lit::lits' -> iterate_lits (lit::acc) lits' clauses
    (** try to remove the literal using a negative unit clause *)
    and can_refute s t =
      try
        UnitIdx.retrieve ~sign:false (!_idx_simpl,1) (s,0)
        |> Iter.iter
          (fun (l, r, (_,_,_,c'), subst) ->
             assert (Unif.FO.equal ~subst (l, 1) (s, 0));
             Util.debugf ~section 3 "@[neg_reflect trying to eliminate@ @[%a=%a@]@ with @[%a@]@]"
                 (fun k->k T.pp s T.pp t C.pp c');
             if Unif.FO.equal ~subst (r, 1) (t, 0)
             && C.trail_subsumes c' c
             then begin
               (* TODO: useless? *)
               let subst = Unif.FO.matching ~subst ~pattern:(r, 1) (t, 0) in
               Util.debugf ~section 3 "@[neg_reflect eliminates@ @[%a=%a@]@ with @[%a@]@]"
                 (fun k->k T.pp s T.pp t C.pp c');
               raise (FoundMatch (r, c', subst)) (* success *)
             end
          );
        None (* no match *)
      with FoundMatch (_r, c', subst) ->
        Some (C.proof_parent_subst Subst.Renaming.none (c',1) subst) (* success *)
    in
    (* fold over literals *)
    let lits, premises = iterate_lits [] (C.lits c |> Array.to_list) [] in
    if List.length lits = Array.length (C.lits c)
    then (
      (* no literal removed *)
      Util.exit_prof prof_neg_simplify_reflect;
      Util.debug ~section 3 "@[neg_reflect did not simplify the clause @]";
      SimplM.return_same c
    ) else (
      let proof =
        Proof.Step.simp
          ~rule:(Proof.Rule.mk "simplify_reflect-")
          (C.proof_parent c :: premises) in
      let new_c = C.create ~trail:(C.trail c) ~penalty:(C.penalty c) lits proof in
      Util.debugf ~section 3 "@[@[%a@]@ neg_simplify_reflect into @[%a@]@]"
        (fun k->k C.pp c C.pp new_c);
      Util.exit_prof prof_neg_simplify_reflect;
      SimplM.return_new new_c
    )

  (* ----------------------------------------------------------------------
   * subsumption
   * ---------------------------------------------------------------------- *)

  (** raised when a subsuming substitution is found *)
  exception SubsumptionFound of S.t

  (** check that every literal in a matches at least one literal in b *)
  let all_lits_match a sc_a b sc_b =
    CCArray.for_all
      (fun lita ->
         CCArray.exists
           (fun litb ->
              not (Iter.is_empty (Lit.subsumes (lita, sc_a) (litb, sc_b))))
           b)
      a

  (** Compare literals by subsumption difficulty
      (see "towards efficient subsumption", Tammet).
      We sort by increasing order, so non-ground, deep, heavy literals are
      smaller (thus tested early) *)
  let compare_literals_subsumption lita litb =
    CCOrd.(
      (* ground literal is bigger *)
      bool (Lit.is_ground lita) (Lit.is_ground litb)
      (* deep literal is smaller *)
      <?> (map Lit.depth (opp int), lita, litb)
      (* heavy literal is smaller *)
      <?> (map Lit.weight (opp int), lita, litb)
    )

  (* replace the bitvector system by some backtracking scheme?
     XXX: maybe not a good idea. the algorithm is actually quite subtle
     and needs tight control over the traversal (lookahead of free
     variables in next literals, see [check_vars]...) *)

  (** Check whether [a] subsumes [b], and if it does, return the
      corresponding substitution *)
  let subsumes_with_ (a,sc_a) (b,sc_b) : _ option =
    (* a must not have more literals, and it must be possible to bind
        all its vars during subsumption *)
    if Array.length a > Array.length b
    || not (all_lits_match a sc_a b sc_b)
    then None
    else (
      (* sort a copy of [a] by decreasing difficulty *)
      let a = Array.copy a in
      let tags = ref [] in
      (* try to subsumes literals of b whose index are not in bv, with [subst] *)
      let rec try_permutations i subst bv =
        if i = Array.length a
        then raise (SubsumptionFound subst)
        else
          let lita = a.(i) in
          find_matched lita i subst bv 0
      (* find literals of b that are not bv and that are matched by lita *)
      and find_matched lita i subst bv j =
        if j = Array.length b then ()
        (* if litb is already matched, continue *)
        else if BV.get bv j then find_matched lita i subst bv (j+1)
        else (
          let litb = b.(j) in
          BV.set bv j;
          (* match lita and litb, then flag litb as used, and try with next literal of a *)
          let n_subst = ref 0 in
          Lit.subsumes ~subst (lita, sc_a) (litb, sc_b)
            (fun (subst',tgs) ->
               incr n_subst;
               tags := tgs @ !tags;
               try_permutations (i+1) subst' bv);
          BV.reset bv j;
          (* some variable of lita occur in a[j+1...], try another literal of b *)
          if !n_subst > 0 && not (check_vars lita (i+1))
          then () (* no backtracking for litb *)
          else find_matched lita i subst bv (j+1)
        )
      (* does some literal in a[j...] contain a variable in l or r? *)
      and check_vars lit j =
        let vars = Lit.vars lit in
        if vars = []
        then false
        else
          try
            for k = j to Array.length a - 1 do
              if List.exists (fun v -> Lit.var_occurs v a.(k)) vars
              then raise Exit
            done;
            false
          with Exit -> true
      in
      try
        Array.sort compare_literals_subsumption a;
        let bv = BV.empty () in
        try_permutations 0 S.empty bv;
        None
      with (SubsumptionFound subst) ->
        Util.debugf ~section 2 "(@[<hv>subsumes@ :c1 @[%a@]@ :c2 @[%a@]@ :subst %a%a@]"
          (fun k->k Lits.pp a Lits.pp b Subst.pp subst Proof.pp_tags !tags);
        Some (subst, !tags)
    )

  let subsumes_with a b =
    Util.enter_prof prof_subsumption;
    Util.incr_stat stat_subsumption_call;
    let (c_a, _), (c_b, _) = a,b in
    let w_a = CCArray.fold (fun acc l -> acc + Lit.weight l) 0 c_a in
    let w_b = CCArray.fold (fun acc l -> acc + Lit.weight l) 0 c_b in
    let res = if w_a <= w_b then subsumes_with_ a b else None in
    Util.exit_prof prof_subsumption;
    res

  let subsumes a b = match subsumes_with (a,0) (b,1) with
    | None -> false
    | Some _ -> true

  (* anti-unification of the two terms with at most one disagreement point *)
  let anti_unify (t:T.t)(u:T.t): (T.t * T.t) option =
    match Unif.FO.anti_unify ~cut:1 t u with
      | Some [pair] -> Some pair
      | _ -> None

  let eq_subsumes_with (a,sc_a) (b,sc_b) =
    (* subsume a literal using a = b *)
    let rec equate_lit_with a b lit = match lit with
      | Lit.Equation (u, v, true) when not (T.equal u v) -> equate_terms a b u v
      | _ -> None
    (* make u=v using a=b once *)
    and equate_terms a b u v =
      begin match anti_unify u v with
        | None -> None
        | Some (u', v') -> equate_root a b u' v'
      end
    (* check whether a\sigma = u and b\sigma = v, for some sigma;
       or the commutation thereof *)
    and equate_root a b u v: Subst.t option =
      let check_ a b u v =
        try
          if Term.size a > Term.size u || Term.size b > Term.size v then
            raise Unif.Fail;
          let subst = Unif.FO.matching ~pattern:(a, sc_a) (u, sc_b) in
          let subst = Unif.FO.matching ~subst ~pattern:(b, sc_a) (v, sc_b) in
          Some subst
        with Unif.Fail -> None
      in
      begin match check_ a b u v with
        | Some _ as s -> s
        | None -> check_ b a u v
      end
    in
    (* check for each literal *)
    Util.enter_prof prof_eq_subsumption;
    Util.incr_stat stat_eq_subsumption_call;
    let res = match a with
      | [|Lit.Equation (s, t, true)|] ->
        let res = CCArray.find (equate_lit_with s t) b in
        begin match res with
          | None -> None
          | Some subst ->
            Util.debugf ~section 3 "@[<2>@[%a@]@ eq-subsumes @[%a@]@ :subst %a@]"
              (fun k->k Lits.pp a Lits.pp b Subst.pp subst);
            Util.incr_stat stat_eq_subsumption_success;
            Some subst
        end
      | _ -> None (* only a positive unit clause unit-subsumes a clause *)
    in
    Util.exit_prof prof_eq_subsumption;
    res

  let eq_subsumes a b = CCOpt.is_some (eq_subsumes_with (a,1) (b,0))

  let subsumed_by_active_set c =
    Util.enter_prof prof_subsumption_set;
    Util.incr_stat stat_subsumed_by_active_set_call;
    (* if there is an equation in c, try equality subsumption *)
    let try_eq_subsumption = CCArray.exists Lit.is_eqn (C.lits c) in
    (* use feature vector indexing *)
    let res =
      SubsumIdx.retrieve_subsuming_c !_idx_fv c
      |> Iter.exists
        (fun c' ->
           C.trail_subsumes c' c
           &&
           ( (try_eq_subsumption && eq_subsumes (C.lits c') (C.lits c))
             ||
             subsumes (C.lits c') (C.lits c)
           ))
    in
    Util.exit_prof prof_subsumption_set;
    if res then (
      Util.debugf ~section 3 "@[<2>@[%a@]@ subsumed by active set@]" (fun k->k C.pp c);
      Util.incr_stat stat_clauses_subsumed;
    );
    res

  let subsumed_in_active_set acc c =
    Util.enter_prof prof_subsumption_in_set;
    Util.incr_stat stat_subsumed_in_active_set_call;
    (* if c is a single unit clause *)
    let try_eq_subsumption =
      C.is_unit_clause c && Lit.is_pos (C.lits c).(0)
    in
    (* use feature vector indexing *)
    let res =
      SubsumIdx.retrieve_subsumed_c !_idx_fv c
      |> Iter.fold
        (fun res c' ->
           if C.trail_subsumes c c'
           then
             let redundant =
               (try_eq_subsumption && eq_subsumes (C.lits c) (C.lits c'))
               || subsumes (C.lits c) (C.lits c')
             in
             if redundant then (
               Util.incr_stat stat_clauses_subsumed;
               C.ClauseSet.add c' res
             ) else res
           else res)
        acc
    in
    Util.exit_prof prof_subsumption_in_set;
    res

  (* Number of equational lits. Used as an estimation for the difficulty of the subsumption
     check for this clause. *)
  let num_equational lits =
    Array.fold_left
      (fun acc lit -> match lit with
         | Lit.Equation _ -> acc+1
         | _ -> acc
      ) 0 lits

  (* ----------------------------------------------------------------------
   * contextual literal cutting
   * ---------------------------------------------------------------------- *)

  (* Performs successive contextual literal cuttings *)
  let rec contextual_literal_cutting_rec c =
    let open SimplM.Infix in
    if Array.length (C.lits c) <= 1
    || num_equational (C.lits c) > 3
    || Array.length (C.lits c) > 8
    then SimplM.return_same c
    else (
      (* do we need to try to use equality subsumption? *)
      let try_eq_subsumption = CCArray.exists Lit.is_eqn (C.lits c) in
      (* try to remove one literal from the literal array *)
      let remove_one_lit lits =
        Iter.of_array_i lits
        |> Iter.filter (fun (_,lit) -> not (Lit.is_constraint lit))
        |> Iter.find_map
          (fun (i,old_lit) ->
             (* negate literal *)
             lits.(i) <- Lit.negate old_lit;
             (* test for subsumption *)
             SubsumIdx.retrieve_subsuming !_idx_fv
               (Lits.Seq.to_form lits) (C.trail c |> Trail.labels)
             |> Iter.filter (fun c' -> C.trail_subsumes c' c)
             |> Iter.find_map
               (fun c' ->
                  let subst =
                    match
                      if try_eq_subsumption
                      then eq_subsumes_with (C.lits c',1) (lits,0)
                      else None
                    with
                      | Some s -> Some (s, [])
                      | None -> subsumes_with (C.lits c',1) (lits,0)
                  in
                  subst
                  |> CCOpt.map
                    (fun (subst,tags) ->
                       (* remove the literal and recurse *)
                       CCArray.except_idx lits i, i, c', subst, tags))
             |> CCFun.tap
               (fun _ ->
                  (* restore literal *)
                  lits.(i) <- old_lit))
      in
      begin match remove_one_lit (Array.copy (C.lits c)) with
        | None ->
          SimplM.return_same c (* no literal removed *)
        | Some (new_lits, _, c',subst,tags) ->
          (* hc' allowed us to cut a literal *)
          assert (List.length new_lits + 1 = Array.length (C.lits c));
          let proof =
            Proof.Step.inference
              ~rule:(Proof.Rule.mk "clc") ~tags
              [C.proof_parent c;
               C.proof_parent_subst Subst.Renaming.none (c',1) subst] in
          let new_c = C.create ~trail:(C.trail c) ~penalty:(C.penalty c) new_lits proof in
          Util.debugf ~section 3
            "@[<2>contextual literal cutting@ in @[%a@]@ using @[%a@]@ gives @[%a@]@]"
            (fun k->k C.pp c C.pp c' C.pp new_c);
          Util.incr_stat stat_clc;
          (* try to cut another literal *)
          SimplM.return_new new_c >>= contextual_literal_cutting_rec
      end
    )

  let contextual_literal_cutting c =
    Util.enter_prof prof_clc;
    let res = contextual_literal_cutting_rec c in
    Util.exit_prof prof_clc;
    res

  let inject_destruct lit =
    let rec destruct l r = (try
        let l_hd, l_args = T.as_app l in
        let r_hd, r_args = T.as_app r in
        let s_sym, t_sym = T.as_const_exn l_hd, T.as_const_exn r_hd in
        if s_sym = t_sym && List.length l_args = List.length r_args then (
          let idxs = CCList.range 0 (List.length l_args - 1) in
          let zipped_args = List.combine l_args r_args in
          let zipped_idx = List.combine idxs zipped_args in
          let diffs = CCList.filter_map (fun (i, (s_i, t_i)) ->
               if not (T.equal s_i t_i) then Some (i, s_i, t_i)
               else None) zipped_idx in
          if CCList.length diffs = 1 then (
            let (i, s_i, t_i) = CCList.hd diffs in
            if (Env.Ctx.is_injective_for_arg s_sym i)
            then Some(Literal.mk_neq s_i t_i,[],[])
            else destruct s_i t_i
          ) else None
        ) else None
      with Invalid_argument _ -> None) in
    match Literal.View.as_eqn lit with
    | Some (l, r, false) ->
       destruct l r
    | _ -> None

  (* ----------------------------------------------------------------------
   * contraction (condensation)
   * ---------------------------------------------------------------------- *)

  exception CondensedInto of Lit.t array * S.t * Subst.Renaming.t * Proof.tag list

  (** performs condensation on the clause. It looks for two literals l1 and l2 of same
      sign such that l1\sigma = l2, and hc\sigma \ {l2} subsumes hc. Then
      hc is simplified into hc\sigma \ {l2}.
      If there are too many equational literals, the simplification is disabled to
      avoid pathologically expensive subsumption checks.
      TODO remove this limitation after an efficient subsumption check is implemented. *)
  let rec condensation_rec c =
    let open SimplM.Infix in
    if Array.length (C.lits c) <= 1
    || num_equational (C.lits c) > 3
    || Array.length (C.lits c) > 8
    then SimplM.return_same c
    else
      (* scope is used to rename literals for subsumption *)
      let lits = C.lits c in
      let n = Array.length lits in
      try
        for i = 0 to n - 1 do
          let lit = lits.(i) in
          for j = i+1 to n - 1 do
            let lit' = lits.(j) in
            (* see whether [lit |= lit'], and if removing [lit] gives a clause
               that subsumes c. Also try to swap [lit] and [lit']. *)
            let subst_remove_lit =
              Lit.subsumes (lit, 0) (lit', 0)
              |> Iter.map (fun s -> s, i)
            and subst_remove_lit' =
              Lit.subsumes (lit', 0) (lit, 0)
              |> Iter.map (fun s -> s, j)
            in
            (* potential condensing substitutions *)
            let substs = Iter.append subst_remove_lit subst_remove_lit' in
            Iter.iter
              (fun ((subst,tags),idx_to_remove) ->
                 let new_lits = Array.sub lits 0 (n - 1) in
                 if idx_to_remove <> n-1
                 then new_lits.(idx_to_remove) <- lits.(n-1);  (* remove lit *)
                 let renaming = Subst.Renaming.create () in
                 let new_lits = Lits.apply_subst renaming subst (new_lits,0) in
                 (* check subsumption *)
                 if subsumes new_lits lits then (
                   raise (CondensedInto (new_lits, subst, renaming, tags))
                 ))
              substs
          done;
        done;
        SimplM.return_same c
      with CondensedInto (new_lits, subst, renaming, tags) ->
        (* clause is simplified *)
        let proof =
          Proof.Step.simp
            ~rule:(Proof.Rule.mk "condensation") ~tags
            [C.proof_parent_subst renaming (c,0) subst] in
        let c' = C.create_a ~trail:(C.trail c) ~penalty:(C.penalty c) new_lits proof in
        Util.debugf ~section 3
          "@[<2>condensation@ of @[%a@] (with @[%a@])@ gives @[%a@]@]"
          (fun k->k C.pp c S.pp subst C.pp c');
        (* try to condense further *)
        Util.incr_stat stat_condensation;
        SimplM.return_new c' >>= condensation_rec

  let condensation c =
    Util.with_prof prof_condensation condensation_rec c

  (** {2 Registration} *)

  (* print index into file *)
  let _print_idx ~f file idx =
    CCIO.with_out file
      (fun oc ->
         let out = Format.formatter_of_out_channel oc in
         Format.fprintf out "@[%a@]@." f idx;
         flush oc)

  let setup_dot_printers () =
    let pp_leaf _ _ = () in
    CCOpt.iter
      (fun file ->
         Signal.once Signals.on_dot_output
           (fun () -> _print_idx ~f:(TermIndex.to_dot pp_leaf) file !_idx_sup_into))
      !_dot_sup_into;
    CCOpt.iter
      (fun file ->
         Signal.once Signals.on_dot_output
           (fun () -> _print_idx ~f:(TermIndex.to_dot pp_leaf) file !_idx_sup_from))
      !_dot_sup_from;
    CCOpt.iter
      (fun file ->
         Signal.once Signals.on_dot_output
           (fun () -> _print_idx ~f:UnitIdx.to_dot file !_idx_simpl))
      !_dot_simpl;
    CCOpt.iter
      (fun file ->
         Signal.once Signals.on_dot_output
           (fun () -> _print_idx ~f:(TermIndex.to_dot pp_leaf) file !_idx_back_demod))
      !_dot_demod_into;
    ()

  let register () =
    let open SimplM.Infix in
    let rw_simplify c =
      demodulate c
      >>= basic_simplify
      >>= positive_simplify_reflect
      >>= negative_simplify_reflect
    and active_simplify c =
      condensation c
      >>= contextual_literal_cutting
    and backward_simplify c =
      let set = C.ClauseSet.empty in
      backward_demodulate set c
    and redundant = subsumed_by_active_set
    and backward_redundant = subsumed_in_active_set
    and is_trivial = is_tautology in
    if !_complete_ho_unification
    then (

      Env.add_binary_inf "superposition_passive" infer_passive_complete_ho;
      Env.add_binary_inf "superposition_active" infer_active_complete_ho;
      Env.add_unary_inf "equality_factoring" infer_equality_factoring_complete_ho;
      Env.add_unary_inf "equality_resolution" infer_equality_resolution_complete_ho;
      if !_fluidsup then (
        Env.add_binary_inf "fluidsup_passive" infer_fluidsup_passive;
        Env.add_binary_inf "fluidsup_active" infer_fluidsup_active;
      );
      if !_dupsup then (
        Env.add_binary_inf "dupsup_passive(into)" infer_dupsup_passive;
        Env.add_binary_inf "dupsup_active(from)" infer_dupsup_active;
      );
      if !_lambdasup then (
        Env.add_binary_inf "lambdasup_active(from)" infer_lambdasup_from;
        Env.add_binary_inf "lambdasup_passive(into)" infer_lambdasup_into;
      );
      if !_switch_stream_extraction then
        Env.add_generate "stream_queue_extraction" extract_from_stream_queue_fix_stm
      else
        Env.add_generate "stream_queue_extraction" extract_from_stream_queue;
    )
    else (
      Env.add_binary_inf "superposition_passive" infer_passive;
      Env.add_binary_inf "superposition_active" infer_active;
      Env.add_unary_inf "equality_factoring" infer_equality_factoring;
      Env.add_unary_inf "equality_resolution" infer_equality_resolution;
    );
    if not (!_dont_simplify) then (
      Env.add_rw_simplify rw_simplify;
      Env.add_basic_simplify basic_simplify;
      Env.add_active_simplify active_simplify;
      Env.add_backward_simplify backward_simplify
    );
    Env.add_redundant redundant;
    Env.add_backward_redundant backward_redundant;
    if !_use_semantic_tauto
    then Env.add_is_trivial is_semantic_tautology;
    Env.add_is_trivial is_trivial;
    Env.add_lit_rule "distinct_symbol" handle_distinct_constants;
    (* Env.add_lit_rule "inject_destruct" inject_destruct; *)
    setup_dot_printers ();
    ()
end

let key = Flex_state.create_key()

let register ~sup =
  let module Sup = (val sup : S) in
  let module E = Sup.Env in
  E.update_flex_state (Flex_state.add key sup)

(* TODO: move DOT index printing into the extension *)

let extension =
  let action env =
    let module E = (val env : Env.S) in
    let module Sup = Make(E) in
    Sup.register();
    register ~sup:(module Sup : S)
  in
  { Extensions.default with Extensions.
                         name="superposition";
                         env_actions = [action];
  }

let () =
  Params.add_opts
    [ "--semantic-tauto"
    , Arg.Set _use_semantic_tauto
    , " enable semantic tautology check"
    ; "--no-semantic-tauto"
    , Arg.Clear _use_semantic_tauto
    , " disable semantic tautology check"
    ; "--dot-sup-into"
    , Arg.String (fun s -> _dot_sup_into := Some s)
    , " print superposition-into index into file"
    ; "--dot-sup-from"
    , Arg.String (fun s -> _dot_sup_from := Some s)
    , " print superposition-from index into file"
    ; "--dot-demod"
    , Arg.String (fun s -> _dot_simpl := Some s)
    , " print forward rewriting index into file"
    ; "--dot-demod-into"
    , Arg.String (fun s -> _dot_demod_into := Some s)
    , " print backward rewriting index into file"
    ; "--simultaneous-sup"
    , Arg.Bool (fun b -> _use_simultaneous_sup := b)
    , " enable/disable simultaneous superposition"
    ; "--dont-simplify"
    , Arg.Set _dont_simplify
    , " disable simplification rules"
    ; "--sup-at-vars"
    , Arg.Set _sup_at_vars
    , " enable superposition at variables under certain ordering conditions"
    ; "--no-sup-at-var-headed"
    , Arg.Clear _sup_at_var_headed
    , " disable superposition at variable headed terms"
    ; "--no-sup-in-var-args"
    , Arg.Clear _sup_in_var_args
    , " disable superposition in arguments of applied variables"
    ; "--no-sup-under-lambdas"
    , Arg.Clear _sup_under_lambdas
    , " disable superposition in bodies of lambda-expressions"
    ; "--lambda-demod"
    , Arg.Set _lambda_demod
    , " enable demodulation in bodies of lambda-expressions"
    ; "--demod-in-var-args"
    , Arg.Set _demod_in_var_args
    , " enable demodulation in arguments of variables"
    ; "--complete-ho-unif"
    , Arg.Set _complete_ho_unification
    , " enable complete higher-order unification algorithm (Jensen-Pietrzykowski)"
    ; "--switch-stream-extract"
    , Arg.Set _switch_stream_extraction
    , " in ho mode, switches heuristic of clause extraction from the stream queue"
    ; "--ord-in-normal-form"
    , Arg.Set _ord_in_normal_form
    , " compare intermediate terms in calculus rules in beta-normal-eta-long form"
    ; "--fluidsup-penalty"
    , Arg.Int (fun p -> _fluidsup_penalty := p)
    , " penalty for FluidSup inferences"
    ; "--no-fluidsup"
    , Arg.Clear _fluidsup
    , " disable FluidSup inferences (only effective when complete higher-order unification is enabled)"
    ; "--lambdasup"
    , Arg.Set _lambdasup
    , " enable LambdaSup inferences";
    "--dupsup"
    , Arg.Set _dupsup
    , " enable DupSup inferences";
      "--ho-unif-level",
      Arg.Symbol (["full"; "pragmatic"], (fun str ->
        _unif_alg := if (String.equal "full" str) then JP_unif.unify_scoped
                     else PragHOUnif.unify_scoped)),
      "set the level of HO unification"
    ];
    Params.add_to_mode "ho-complete-basic" (fun () ->
      _use_simultaneous_sup := false;
      _sup_at_vars := true;
      _sup_in_var_args := false;
      _sup_under_lambdas := false;
      _lambda_demod := false;
      _demod_in_var_args := false;
      _complete_ho_unification := true;
      _ord_in_normal_form := true;
      _sup_at_var_headed := false;
      _lambdasup := false;
      _dupsup := false;
    );
    Params.add_to_mode "fo-complete-basic" (fun () ->
      _use_simultaneous_sup := false;
    )<|MERGE_RESOLUTION|>--- conflicted
+++ resolved
@@ -1313,11 +1313,7 @@
           else reduce_at_root ~restrict t k
         | T.Fun (ty_arg, body) ->
           (* reduce under lambdas *)
-<<<<<<< HEAD
-          if !_lambda_demod_ext && T.DB.is_closed body
-=======
           if !_lambda_demod
->>>>>>> 2114d05d
           then
             normal_form ~restrict:lazy_false body
               (fun body' ->
