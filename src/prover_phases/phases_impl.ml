
(* This file is free software, part of Zipperposition. See file "license" for more details. *)

(** {1 Implementation of Phases} *)

open Logtk
open Logtk_parsers
open Logtk_proofs
open Libzipperposition
open Libzipperposition_calculi

open Phases.Infix

module T = Term
module O = Ordering
module Lit = Literal

let section = Const.section

let _db_w = ref 1
let _lmb_w = ref 1
let _quant_rename = ref false


(* setup an alarm for abrupt stop *)
let setup_alarm timeout =
  let handler _ =
    Format.printf "%% SZS status ResourceOut@.";
    exit 0
  in
  ignore (Sys.signal Sys.sigalrm (Sys.Signal_handle handler));
  Unix.alarm (max 1 (int_of_float timeout))

(* TODO: move into Zipperposition *)
let print_version ~params =
  if params.Params.version then (
    Format.printf "zipperposition %s@." Const.version;
    exit 0
  )

(* have a list of extensions that should be loaded, and load them
   in phase Phases.LoadExtension
   FIXME: still too global? *)
(* TODO: just use a list, not "register" *)
let load_extensions =
  let open Libzipperposition_calculi in
  Phases.start_phase Phases.LoadExtensions >>= fun () ->
  Extensions.register Superposition.extension;
  Extensions.register AC.extension;
  Extensions.register Heuristics.extension;
  Extensions.register Avatar.extension;
  Extensions.register EnumTypes.extension;
  Extensions.register Induction.extension;
  Extensions.register Rewriting.extension;
  Extensions.register Arith_int.extension;
  Extensions.register Arith_rat.extension;
  Extensions.register Ind_types.extension;
  Extensions.register Fool.extension;
  Extensions.register Booleans.extension;
  Extensions.register Higher_order.extension;
  let l = Extensions.extensions () in
  Phases.return_phase l

(* apply functions of [field e], for each extensions [e], to update
   the current state given some parameter [x]. *)
let do_extensions ~x ~field =
  Extensions.extensions ()
  |> Phases.fold_l ~x:()
    ~f:(fun () e ->
      Phases.fold_l (field e) ~x:()
        ~f:(fun () f -> Phases.update ~f:(f x)))

let start_file file =
  Phases.start_phase Phases.Start_file >>= fun () ->
  Util.debugf ~section 1 "@[@{<Yellow>### process file@ `%s` ###@}@]"
    (fun k->k file);
  do_extensions ~field:(fun e -> e.Extensions.start_file_actions)
    ~x:file >>= fun () ->
  Phases.return_phase ()

let parse_prelude (params:Params.t) =
  Phases.start_phase Phases.Parse_prelude >>= fun () ->
  let prelude_files = params.Params.prelude in
  let res =
    if CCVector.is_empty prelude_files
    then CCResult.return Iter.empty
    else (
      CCVector.to_list prelude_files
      |> CCResult.map_l
        (fun file ->
           Util.debugf ~section 1 "@[@{<Yellow>### parse prelude file@ `%s` ###@}@]"
             (fun k->k file);
           let fmt = Parsing_utils.guess_input file in
           Parsing_utils.parse_file fmt file)
      |> CCResult.map Iter.of_list
      |> CCResult.map Iter.flatten
    )
  in
  Phases.return_phase_err res

let parse_file file =
  Phases.start_phase Phases.Parse_file >>= fun () ->
  let input = Parsing_utils.input_of_file file in
  Parsing_utils.parse_file input file >>?= fun parsed ->
  do_extensions ~field:(fun e -> e.Extensions.post_parse_actions)
    ~x:parsed >>= fun () ->
  Phases.return_phase (input,parsed)

let typing ~file prelude (input,stmts) =
  Phases.start_phase Phases.Typing >>= fun () ->
  Phases.get_key Params.key >>= fun params ->
  let def_as_rewrite = params.Params.def_as_rewrite in
  TypeInference.infer_statements
    ~on_var:(Input_format.on_var input)
    ~on_undef:(Input_format.on_undef_id input)
    ~on_shadow:(Input_format.on_shadow input)
    ~implicit_ty_args:(Input_format.implicit_ty_args input)
    ~def_as_rewrite ?ctx:None ~file
    (Iter.append prelude stmts)
  >>?= fun stmts ->
  Util.debugf ~section 3 "@[<hv2>@{<green>typed statements@}@ %a@]"
    (fun k->k (Util.pp_seq Statement.pp_input) (CCVector.to_seq stmts));
  do_extensions ~field:(fun e -> e.Extensions.post_typing_actions)
    ~x:stmts >>= fun () ->
  Phases.return_phase stmts

(* obtain clauses  *)
let cnf ~sk_ctx decls =
  Phases.start_phase Phases.CNF >>= fun () ->
  let stmts =
    decls
    |> CCVector.to_seq
    |> Cnf.cnf_of_seq ~ctx:sk_ctx
    |> CCVector.to_seq
    |> Cnf.convert
  in
  do_extensions ~field:(fun e -> e.Extensions.post_cnf_actions)
    ~x:stmts >>= fun () ->
  Phases.return_phase stmts

(* compute a precedence *)
let compute_prec stmts =
  Phases.start_phase Phases.Compute_prec >>= fun () ->
  (* use extensions *)
  Phases.get >>= fun state ->
  let cp =
    Extensions.extensions ()
    |> List.fold_left
      (fun cp e -> List.fold_left (fun cp f -> f state cp) cp e.Extensions.prec_actions)
      Compute_prec.empty

    (* add constraint about inductive constructors, etc. *)
    |> Compute_prec.add_constr 10 Classify_cst.prec_constr
    |> Compute_prec.set_weight_rule (
       fun stmts -> 
        Precedence.weight_invfreq (
         stmts
         |> Iter.flat_map Statement.Seq.terms
         |> Iter.flat_map Term.Seq.symbols))
    (* |> Compute_prec.set_weight_rule (fun _ -> Classify_cst.weight_fun) *)

    (* use "invfreq", with low priority *)
    |> Compute_prec.add_constr_rule 90
      (fun seq ->
         seq
         |> Iter.flat_map Statement.Seq.terms
         |> Iter.flat_map Term.Seq.symbols
         |> Precedence.Constr.invfreq)
  in
  let prec = Compute_prec.mk_precedence ~db_w:!_db_w ~lmb_w:!_lmb_w cp stmts in
  Phases.return_phase prec

let compute_ord_select precedence =
  Phases.start_phase Phases.Compute_ord_select >>= fun () ->
  Phases.get_key Params.key >>= fun params ->
  let ord = Ordering.by_name params.Params.ord precedence in
  Util.debugf ~section 2 "@[<2>ordering %s@]" (fun k->k (Ordering.name ord));
  let select = Selection.from_string ~ord params.Params.select in
  do_extensions ~field:(fun e->e.Extensions.ord_select_actions)
    ~x:(ord,select) >>= fun () ->
  Util.debugf ~section 2 "@[<2>selection function:@ %s@]" (fun k->k params.Params.select);
  Phases.return_phase (ord, select)

let make_ctx ~signature ~ord ~select ~eta ~sk_ctx () =
  Phases.start_phase Phases.MakeCtx >>= fun () ->
  let module Res = struct
    let signature = signature
    let ord = ord
    let select = select
    let eta = eta
    let sk_ctx = sk_ctx
  end in
  let module MyCtx = Ctx.Make(Res) in
  let ctx = (module MyCtx : Ctx_intf.S) in
  Phases.get >>= fun st ->
  (* did any previous extension break completeness? *)
  let lost_comp = Flex_state.get_or ~or_:false Ctx.Key.lost_completeness st in
  if lost_comp then MyCtx.lost_completeness ();
  do_extensions ~field:(fun e->e.Extensions.ctx_actions)
    ~x:ctx >>= fun () ->
  Phases.return_phase ctx

let make_env ~ctx:(module Ctx : Ctx_intf.S) ~params stmts =
  Phases.start_phase Phases.MakeEnv >>= fun () ->
  Phases.get >>= fun state ->
  let module MyEnv = Env.Make(struct
      module Ctx = Ctx
      let params = params
      let flex_state = state
    end) in
  let env1 = (module MyEnv : Env.S) in
  (* use extensions to customize env *)
  Extensions.extensions ()
  |> List.iter
    (fun e -> List.iter (fun f -> f env1) e.Extensions.env_actions);
  (* convert statements to clauses *)
  let c_sets = MyEnv.convert_input_statements stmts in
  let env2 = (module MyEnv : Env.S with type C.t = MyEnv.C.t) in
  Phases.return_phase (Phases.Env_clauses (env2, c_sets))

(* FIXME: move this into Env! *)
let has_goal_ = ref false

(* print stats *)
let print_stats_env (type c) (module Env : Env.S with type C.t = c) =
  let comment = Options.comment() in
  let print_hashcons_stats what (sz, num, sum_length, small, median, big) =
    Format.printf
      "@[<h>%shashcons stats for %s: size %d, num %d, sum length %d, \
       buckets: small %d, median %d, big %d@]@."
      comment what sz num sum_length small median big
  and print_state_stats (num_active, num_passive, num_simpl) =
    Format.printf "%sproof state stats: {active %d, passive %d, simpl %d}@."
      comment num_active num_passive num_simpl;
  in
  if Env.params.Params.stats then (
    print_hashcons_stats "terms" (InnerTerm.hashcons_stats ());
    print_state_stats (Env.stats ());
  )

(* print stats *)
let print_stats () =
  Phases.start_phase Phases.Print_stats >>= fun () ->
  Signal.send Signals.on_print_stats ();
  let comment = Options.comment() in
  let print_gc () =
    let stats = Gc.stat () in
    Format.printf
      "@[<h>%sGC: minor words %.0f; major_words: %.0f; max_heap: %d; \
       minor collections %d; major collections %d@]@."
      comment
      stats.Gc.minor_words stats.Gc.major_words stats.Gc.top_heap_words
      stats.Gc.minor_collections stats.Gc.major_collections;
  in
  Phases.get_key Params.key >>= fun params ->
  if params.Params.stats then (
    print_gc ();
    Util.print_global_stats ~comment ();
  );
  Phases.return_phase ()

(* pre-saturation *)
let presaturate_clauses (type c)
    (module Env : Env.S with type C.t = c)
    (c_sets : c Clause.sets) =
  Phases.start_phase Phases.Pre_saturate >>= fun () ->
  let module Sat = Saturate.Make(Env) in
  let num_clauses = CCVector.length c_sets.Clause.c_set in
  if Env.params.Params.presaturate
  then (
    Util.debug ~section 1 "presaturate initial clauses";
    Env.add_passive (CCVector.to_seq c_sets.Clause.c_set);
    let result, num = Sat.presaturate () in
    Util.debugf ~section 1 "initial presaturation in %d steps" (fun k->k num);
    (* pre-saturated set of clauses *)
    let c_set = Env.get_active() |> CCVector.of_seq |> CCVector.freeze in
    let clauses = {c_sets with Clause.c_set; } in
    (* remove clauses from [env] *)
    Env.remove_active (CCVector.to_seq c_set);
    Env.remove_passive (CCVector.to_seq c_set);
    Util.debugf ~section 2 "@[<2>%d clauses pre-saturated into:@ @[<hv>%a@]@]"
      (fun k->k num_clauses (Util.pp_seq ~sep:" " Env.C.pp) (CCVector.to_seq c_set));
    Phases.return_phase (result, clauses)
  )
  else Phases.return_phase (Saturate.Unknown, c_sets)

(* try to refute the set of clauses contained in the [env]. Parameters are
   used to influence how saturation is done, for how long it runs, etc. *)
let try_to_refute (type c) (module Env : Env.S with type C.t = c) clauses result =
  Phases.start_phase Phases.Saturate >>= fun () ->
  let module Sat = Saturate.Make(Env) in
  (* add clauses to passive set of [env], and SOS to active set *)
  if not (CCVector.is_empty clauses.Clause.c_sos) then (
    Env.Ctx.lost_completeness();
  );
  Env.add_active (CCVector.to_seq clauses.Clause.c_sos);
  Env.add_passive (CCVector.to_seq clauses.Clause.c_set);
  let steps = if Env.params.Params.steps < 0
    then None
    else (
      Util.debugf ~section 1 "run for %d steps" (fun k->k Env.params.Params.steps);
      Some Env.params.Params.steps
    )
  and timeout = if Env.params.Params.timeout = 0.
    then None
    else (
      Util.debugf ~section 1 "run for %.3f s" (fun k->k Env.params.Params.timeout);
      (* FIXME: only do that for zipperposition, not the library? *)
      ignore (setup_alarm Env.params.Params.timeout);
      Some (Util.total_time_s () +. Env.params.Params.timeout -. 0.25)
    )
  in
  Signal.send Env.on_start ();
  let result, num = match result with
    | Saturate.Unsat _ -> result, 0  (* already found unsat during presaturation *)
    | _ -> Sat.given_clause ~generating:true ?steps ?timeout ()
  in
  let comment = Options.comment() in
  Format.printf "%sdone %d iterations in %.3fs@." comment num (Util.total_time_s());
  Util.debugf ~section 1 "@[<2>final precedence:@ @[%a@]@]"
    (fun k->k Precedence.pp (Env.precedence ()));
  Phases.return_phase result

(* Print some content of the state, based on environment variables *)
let print_dots (type c)
    (module Env : Env_intf.S with type C.t = c)
    (result : Saturate.szs_status) =
  Phases.start_phase Phases.Print_dot >>= fun () ->
  Signal.send Signals.on_dot_output ();
  (* see if we need to print proof state *)
  begin match Env.params.Params.dot_file, result with
    | Some dot_f, Saturate.Unsat proof ->
      let name = "unsat_graph" in
      (* print proof of false *)
      let proof =
        if Env.params.Params.dot_all_roots
        then
          Env.(Iter.append (get_active()) (get_passive()))
          |> Iter.filter_map
            (fun c ->
               if Literals.is_absurd (Env.C.lits c)
               then Some (Env.C.proof c)
               else None)
        else Iter.singleton proof
      in
      Proof.S.pp_dot_seq_file ~name dot_f proof
    | Some dot_f, (Saturate.Sat | Saturate.Unknown) when Env.params.Params.dot_sat ->
      (* print saturated set *)
      let name = "sat_set" in
      let seq = Iter.append (Env.get_active ()) (Env.get_passive ()) in
      let seq = Iter.map Env.C.proof seq in
      Proof.S.pp_dot_seq_file ~name dot_f seq
    | _ -> ()
  end;
  Phases.return_phase ()

(* TODO: parametrize, remove side effect *)
let sat_to_str () =
  if !has_goal_ then "CounterSatisfiable" else "Satisfiable"
let unsat_to_str () =
  if !has_goal_ then "Theorem" else "Unsatisfiable"

let print_szs_result (type c) ~file
    (module Env : Env_intf.S with type C.t = c)
    (result : Saturate.szs_status) =
  Phases.start_phase Phases.Print_result >>= fun () ->
  let comment = Options.comment() in
  begin match result with
    | Saturate.Unknown
    | Saturate.Timeout ->
      Format.printf "%sSZS status ResourceOut for '%s'@." comment file
    | Saturate.Error s ->
      Format.printf "%sSZS status InternalError for '%s'@." comment file;
      Util.debugf ~section 1 "error is:@ %s" (fun k->k s);
    | Saturate.Sat when Env.Ctx.is_completeness_preserved () ->
      Format.printf "%sSZS status %s for '%s'@." comment (sat_to_str ()) file
    | Saturate.Sat ->
      Format.printf "%sSZS status GaveUp for '%s'@." comment file;
      begin match !Options.output with
        | Options.O_none -> ()
        | Options.O_zf -> failwith "not implemented: printing in ZF" (* TODO *)
        | Options.O_tptp ->
          Util.debugf ~section 1 "@[<2>saturated set:@ @[<hv>%a@]@]"
            (fun k->k (Util.pp_seq ~sep:" " Env.C.pp_tstp_full) (Env.get_active ()))
        | Options.O_normal ->
          Util.debugf ~section 1 "@[<2>saturated set:@ @[<hv>%a@]@]"
            (fun k->k (Util.pp_seq ~sep:" " Env.C.pp) (Env.get_active ()))
      end
    | Saturate.Unsat proof ->
      (* print status then proof *)
      Format.printf "%sSZS status %s for '%s'@." comment (unsat_to_str ()) file;
      Format.printf "%sSZS output start Refutation@." comment;
      Format.printf "%a@." (Proof.S.pp_in !Options.output) proof;
      Format.printf "%sSZS output end Refutation@." comment;
  end;
  Phases.return_phase ()

(* print weight of [s] within precedence [prec] *)
let pp_weight prec out s =
  Format.fprintf out "w(%a)=%a"
    ID.pp s Precedence.Weight.pp (Precedence.weight prec s)

(* does the sequence of declarations contain at least one conjecture? *)
let has_goal_decls_ decls =
  CCVector.exists
    (fun st -> match Statement.view st with
       | Statement.Goal _ -> true
       | _ -> false)
    decls

(* parse CLI options and list of files to deal with *)
let parse_cli =
  Phases.start_phase Phases.Parse_CLI >>= fun () ->
  CCFormat.set_color_default true;
  (* parse arguments *)
  let params = Params.parse_args () in
  let files = CCVector.to_list params.Params.files in
  Phases.set_key Params.key params >>= fun () ->
  print_version ~params;
  Phases.return_phase (files, params)

let syms_in_lit cl =
   let open Iter in 
      List.fold_left (<+>) empty 
                     (List.map (fun lit -> match lit with 
                                    | SLiteral.Atom (t, _) -> Term.Seq.symbols t
                                    | SLiteral.Eq (l,r) 
                                    | SLiteral.Neq (l,r) -> Term.Seq.symbols l <+> 
                                                            Term.Seq.symbols r
                                    | _ -> empty) 
                                 cl)

let syms_in_conj decls =
   let open Iter in
      decls 
      |> CCVector.to_seq
      |> flat_map (fun st -> match Statement.view st with
         | Statement.NegatedGoal (_, gl) ->
            flatten (of_list (List.map syms_in_lit gl))
         | Statement.Goal g -> syms_in_lit g
         | _ -> empty)

(* Process the given file (try to solve it) *)
let process_file ?(prelude=Iter.empty) file =
  start_file file >>= fun () ->
  parse_file file >>= fun stmts ->
  typing ~file prelude stmts >>= fun decls ->
  (* declare inductive types and constants *)
  CCVector.iter Statement.scan_simple_stmt_for_ind_ty decls;
  let has_goal = has_goal_decls_ decls in
  Util.debugf ~section 1 "parsed %d declarations (%s goal(s))"
    (fun k->k (CCVector.length decls) (if has_goal then "some" else "no"));
<<<<<<< HEAD
  (* Hooks exist but they can't be used to add statements. Hence naming quantifiers inside terms is done directly here. Without this Type.Conv.Error occures so the naming is done unconditionally. *)
  cnf(Booleans.preprocess_booleans decls) >>= fun stmts ->
=======
  (* Hooks exist but they can't be used to add statements. 
     Hence naming quantifiers inside terms is done directly here. 
     Without this Type.Conv.Error occures so the naming is done unconditionally. *)
  let quant_transformer = if !_quant_rename then Booleans.name_quantifiers else CCFun.id in
  let sk_ctx = Skolem.create () in 
  cnf ~sk_ctx (quant_transformer decls) >>= fun stmts ->
>>>>>>> 72326a6a
  (* compute signature, precedence, ordering *)
  let conj_syms = syms_in_conj stmts in
  let signature = Statement.signature ~conj_syms:conj_syms (CCVector.to_seq stmts) in
  compute_prec (CCVector.to_seq stmts) >>= fun precedence ->
  Util.debugf ~section 1 "@[<2>precedence:@ @[%a@]@]" (fun k->k Precedence.pp precedence);
  compute_ord_select precedence >>= fun (ord, select) ->
  (* HO *)
  Phases.get_key Params.key >>= fun params ->
  let eta = params.Params.eta in
  (* build the context and env *)
  make_ctx ~signature ~ord ~select ~eta ~sk_ctx () >>= fun ctx ->
  make_env ~params ~ctx stmts >>= fun (Phases.Env_clauses (env,clauses)) ->
  (* main workload *)
  has_goal_ := has_goal; (* FIXME: should be computed at Env initialization *)
  (* pre-saturation *)
  presaturate_clauses env clauses >>= fun (result, clauses) ->
  (* saturate, possibly changing env *)
  try_to_refute env clauses result >>= fun result ->
  Phases.return (Phases.Env_result (env, result))

let print file env result =
  (* print some statistics *)
  print_stats_env env;
  print_szs_result ~file env result >>= fun () ->
  print_dots env result

let check res =
  Phases.start_phase Phases.Check_proof >>= fun () ->
  Phases.get_key Params.key >>= fun params ->
  let comment = Options.comment() in
  let errcode = match res with
    | Saturate.Unsat p when params.Params.check ->
      (* check proof! *)
      Util.debug ~section 1 "start checking proof…";
      let p' = LLProof_conv.conv p in
      (* check *)
      let start = Util.total_time_s () in
      let dot_prefix = params.Params.dot_check in
      let res, stats = LLProof_check.check ?dot_prefix p' in
      let stop = Util.total_time_s () in
      Format.printf "%s(@[<h>proof_check@ :res %a@ :stats %a :time %.3fs@])@."
        comment LLProof_check.pp_res res LLProof_check.pp_stats stats (stop-.start);
      (* print proof? (do it after check, results are cached) *)
      begin match params.Params.dot_llproof with
        | None -> ()
        | Some file ->
          Util.debugf ~section 2 "print LLProof into `%s`"(fun k->k file);
          LLProof.Dot.pp_dot_file file p';
      end;
      (* exit code *)
      if res = LLProof_check.R_fail then 15 else 0
    | _ -> 0
  in
  Phases.return_phase errcode

let setup_gc =
  Phases.start_phase Phases.Setup_gc >>= fun () ->
  (* GC! increase max overhead because we want the GC to be faster, even if
      it implies more wasted memory. *)
  let gc = Gc.get () in
  Gc.set { gc with Gc.space_overhead=150; };
  Phases.return_phase ()

let setup_signal =
  Phases.start_phase Phases.Setup_signal >>= fun () ->
  (* signal handler. Re-raise, bugs shouldn't keep hidden *)
  Signal.set_exn_handler
    (fun e ->
       let stack = Printexc.get_backtrace () in
       let msg = Printexc.to_string e in
       output_string stderr ("exception raised in signal: " ^ msg ^ "\n");
       output_string stderr stack;
       flush stderr;
       raise e);
  Phases.return_phase ()

(* process several files, printing the result *)
let process_files_and_print ?(params=Params.default) files =
  parse_prelude params >>= fun prelude ->
  let f file =
    process_file ~prelude file >>= fun (Phases.Env_result (env, res)) ->
    print file env res >>= fun () ->
    check res
  in
  let phases = List.map f files in
  Phases.run_parallel phases >>= fun r ->
  print_stats () >>= fun () ->
  Phases.return r

let main_cli ?setup_gc:(gc=true) () =
  let open Phases.Infix in
  (if gc then setup_gc else Phases.return ()) >>= fun () ->
  setup_signal >>= fun () ->
  parse_cli >>= fun (files, params) ->
  load_extensions >>= fun _ ->
  process_files_and_print ~params files >>= fun errcode ->
  Phases.exit >|= fun () ->
  errcode

let skip_parse_cli ?(params=Params.default) file =
  Phases.start_phase Phases.Parse_CLI >>= fun () ->
  CCFormat.set_color_default true;
  Phases.set_key Params.key params >>= fun () ->
  Phases.return_phase ([file], params)

let main ?setup_gc:(gc=true) ?params file =
  let open Phases.Infix in
  (if gc then setup_gc else Phases.return ()) >>= fun () ->
  (* pseudo-parse *)
  skip_parse_cli ?params file >>= fun (files, params) ->
  load_extensions >>= fun _ ->
  process_files_and_print ~params files >>= fun errcode ->
  Phases.exit >|= fun () ->
  errcode

let () = 
  let open Libzipperposition in
  Params.add_opts [
    "--de-bruijn-weight"
    , Arg.Set_int _db_w
    , " Set weight of de Bruijn index for KBO";
    "--lambda-weight"
    , Arg.Set_int _lmb_w
    , " Set weight of lambda symbol for KBO";
    "--quantifier-renaming"
    , Arg.Set _quant_rename
    , " turn on quantifier renaming"
  ];

   Params.add_to_mode "ho-pragmatic" (fun () ->
      _lmb_w := 20;
      _db_w  := 10;
   );
   
   Params.add_to_mode "ho-complete-basic" (fun () ->
      _lmb_w := 20;
      _db_w  := 10;
   );

   Params.add_to_mode "ho-competitive" (fun () ->
      _lmb_w := 20;
      _db_w  := 10;
   );<|MERGE_RESOLUTION|>--- conflicted
+++ resolved
@@ -450,17 +450,12 @@
   let has_goal = has_goal_decls_ decls in
   Util.debugf ~section 1 "parsed %d declarations (%s goal(s))"
     (fun k->k (CCVector.length decls) (if has_goal then "some" else "no"));
-<<<<<<< HEAD
-  (* Hooks exist but they can't be used to add statements. Hence naming quantifiers inside terms is done directly here. Without this Type.Conv.Error occures so the naming is done unconditionally. *)
-  cnf(Booleans.preprocess_booleans decls) >>= fun stmts ->
-=======
   (* Hooks exist but they can't be used to add statements. 
      Hence naming quantifiers inside terms is done directly here. 
      Without this Type.Conv.Error occures so the naming is done unconditionally. *)
-  let quant_transformer = if !_quant_rename then Booleans.name_quantifiers else CCFun.id in
+  let quant_transformer = if !_quant_rename then Booleans.preprocess_booleans else CCFun.id in
   let sk_ctx = Skolem.create () in 
   cnf ~sk_ctx (quant_transformer decls) >>= fun stmts ->
->>>>>>> 72326a6a
   (* compute signature, precedence, ordering *)
   let conj_syms = syms_in_conj stmts in
   let signature = Statement.signature ~conj_syms:conj_syms (CCVector.to_seq stmts) in
