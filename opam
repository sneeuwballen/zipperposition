--- conflicted
+++ resolved
@@ -1,6 +1,6 @@
 opam-version: "1.2"
 name: "zipperposition"
-version: "1.1"
+version: "1.2"
 maintainer: "simon.cruanes@inria.fr"
 author: "Simon Cruanes"
 homepage: "https://github.com/c-cube/zipperposition"
@@ -32,11 +32,7 @@
   "zarith"
   "containers" { >= "1.0" }
   "sequence" { >= "0.4" }
-<<<<<<< HEAD
   "oclock"
-=======
-  "oasis" { build }
->>>>>>> da9c604d
   "msat" { >= "0.5" }
   "menhir" {build}
   "tip-parser"
@@ -45,14 +41,10 @@
   "qcheck" {test}
 ]
 available: [
-<<<<<<< HEAD
     ocaml-version >= "4.02.3"
-=======
-    ocaml-version >= "4.02.1"
 ]
 conflicts: [
   "logtk"
->>>>>>> da9c604d
 ]
 tags: [ "logic" "unification" "term" "superposition" "prover" ]
 bug-reports: "https://github.com/c-cube/zipperposition/issues"
