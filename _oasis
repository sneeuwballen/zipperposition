--- conflicted
+++ resolved
@@ -55,13 +55,8 @@
                     Comparison, Precedence, Ordering, Skolem, Cnf,
                     HORewriting, Index, Dtree, Fingerprint, NPDtree,
                     Congruence, FastFingerprint, FeatureVector, Rewriting,
-<<<<<<< HEAD
                     FormulaShape, Transform, Lambda, Sourced,
-                    lib/Hashcons, lib/Cache, lib/Bij, lib/Bencode,
-=======
-                    FormulaShape, Transform, Lambda, Sourced, TypedPrologTerm,
                     lib/Hashcons, lib/Cache,
->>>>>>> 46615217
                     lib/ParseLocation, lib/Multiset,
                     lib/PartialOrder, lib/LazyList, lib/IArray, lib/LazyGraph
   CSources:         util_stubs.c, util_stubs.h
