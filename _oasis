OASISFormat: 0.3
Name:        zipperposition
Version:     0.3
Homepage:    https://github.com/c-cube/zipperposition
Authors:     Simon Cruanes
License:     BSD3
LicenseFile: LICENSE
Plugins:     META (0.3)
OCamlVersion: >= 4.00.1
BuildTools:  ocamlbuild
FilesAB: src/const.ml.ab

Synopsis:  Superposition theorem prover, for first order logic with equality.
Description:
    Zipperposition is an experimental theorem prover based on
    superposition. It aims at being flexible and extensible while retaining
    decent performance (using indexing, for instance).

Library "libzipperposition"
  Path: src/
  Pack: true
  Modules:  ClauseQueue, Clause, Const, Extensions,
            Literal, MetaProverState, CompactClause, Ctx, Proof, ProofState,
            Saturate, Selection, Superposition, PFormula, Theories, AC,
            PEnv, Params, Env
  InternalModules:  containers/LazyGraph, containers/Leftistheap,
                    containers/Vector, containers/Sequence, containers/SmallSet,
                    containers/UnionFind
  BuildDepends: unix,num,logtk,logtk.meta,dynlink

<<<<<<< HEAD
=======
Library "libzipperposition_arbitrary"
  Path:                 src/arbitrary
  Pack:                 true
  FindlibName:          arbitrary
  FindlibParent:        libzipperposition
  Modules:              ArMonome, ArArith, ArInterval
  Build$:               flag(tests)
  Install$:             flag(tests)
  BuildDepends:         logtk,libzipperposition,qcheck,logtk.arbitrary
  XMetaRequires:        qcheck,logtk,logtk.arbitrary,libzipperposition
>>>>>>> 0274f377

# main executable for the prover
Executable zipperposition
  Path: src/
  Install: true
  CompiledObject: native
  MainIs: zipperposition.ml
  BuildDepends: unix,num,logtk,logtk.meta,dynlink,libzipperposition
  DataFiles: builtin.theory

Document zipperposition
  Title:                Documentation for Zipperposition
  Type:                 ocamlbuild (0.3)
  BuildTools+:          ocamldoc
  Install$:             true
  XOCamlbuildPath:      .
  XOCamlbuildLibraries: libzipperposition

Test all
  Command: $run_tests
  TestTools: run_tests
  Run$: flag(tests)

Executable run_tests
  Path: tests/
  Install: false
  CompiledObject: native
  MainIs: run_tests.ml
  Build$: flag(tests)
  BuildDepends: logtk, logtk.meta, logtk.arbitrary,
                libzipperposition, libzipperposition.arbitrary, qcheck

SourceRepository head
  Type: git
  Location: https://github.com/c-cube/zipperposition
  Browser: https://github.com/c-cube/zipperposition/tree/master/src<|MERGE_RESOLUTION|>--- conflicted
+++ resolved
@@ -16,11 +16,15 @@
     superposition. It aims at being flexible and extensible while retaining
     decent performance (using indexing, for instance).
 
+Flag "meta"
+  Description:  Enable plugin for the meta-prover
+  Default:      false
+
 Library "libzipperposition"
   Path: src/
   Pack: true
   Modules:  ClauseQueue, Clause, Const, Extensions,
-            Literal, MetaProverState, CompactClause, Ctx, Proof, ProofState,
+            Literal, CompactClause, Ctx, Proof, ProofState,
             Saturate, Selection, Superposition, PFormula, Theories, AC,
             PEnv, Params, Env
   InternalModules:  containers/LazyGraph, containers/Leftistheap,
@@ -28,19 +32,16 @@
                     containers/UnionFind
   BuildDepends: unix,num,logtk,logtk.meta,dynlink
 
-<<<<<<< HEAD
-=======
-Library "libzipperposition_arbitrary"
-  Path:                 src/arbitrary
-  Pack:                 true
-  FindlibName:          arbitrary
-  FindlibParent:        libzipperposition
-  Modules:              ArMonome, ArArith, ArInterval
-  Build$:               flag(tests)
-  Install$:             flag(tests)
-  BuildDepends:         logtk,libzipperposition,qcheck,logtk.arbitrary
-  XMetaRequires:        qcheck,logtk,logtk.arbitrary,libzipperposition
->>>>>>> 0274f377
+Library "libzipperposition_meta"
+  Path:             src/meta/
+  Pack:             false
+  Modules:          MetaProverState
+  FindlibName:      meta
+  FindlibParent:    libzipperposition
+  Build$:           flag(meta)
+  Install$:         flag(meta)
+  BuildDepends:     libzipperposition,logtk,logtk.meta
+    
 
 # main executable for the prover
 Executable zipperposition
