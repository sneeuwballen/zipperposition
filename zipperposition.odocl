--- conflicted
+++ resolved
@@ -1,9 +1,5 @@
 # OASIS_START
-<<<<<<< HEAD
 # DO NOT EDIT (digest: 9601001f33fdc78b26591ec1edc423f2)
-=======
-# DO NOT EDIT (digest: 12fcbf79129020cf1d25ed9ad9005b34)
->>>>>>> a21c0e28
 src/ClauseQueue
 src/Clause
 src/Const
