# OASIS_START
<<<<<<< HEAD
# DO NOT EDIT (digest: bf46349c49e7db7fa64f36643c6d1b06)
=======
# DO NOT EDIT (digest: 76bea794b2f285533b60dc1ebde96d2e)
>>>>>>> c7ef5916
# Ignore VCS directories, you can use the same kind of rule outside
# OASIS_START/STOP if you want to exclude directories that contains
# useless stuff for the build process
<**/.svn>: -traverse
<**/.svn>: not_hygienic
".bzr": -traverse
".bzr": not_hygienic
".hg": -traverse
".hg": not_hygienic
".git": -traverse
".git": not_hygienic
"_darcs": -traverse
"_darcs": not_hygienic
# Library libzipperposition
"src/libzipperposition.cmxs": use_libzipperposition
"src/clauseQueue.cmx": for-pack(Libzipperposition)
"src/clause.cmx": for-pack(Libzipperposition)
"src/extensions.cmx": for-pack(Libzipperposition)
"src/literal.cmx": for-pack(Libzipperposition)
"src/literals.cmx": for-pack(Libzipperposition)
"src/compactClause.cmx": for-pack(Libzipperposition)
"src/ctx.cmx": for-pack(Libzipperposition)
"src/proof.cmx": for-pack(Libzipperposition)
"src/proofState.cmx": for-pack(Libzipperposition)
"src/saturate.cmx": for-pack(Libzipperposition)
"src/selection.cmx": for-pack(Libzipperposition)
"src/pFormula.cmx": for-pack(Libzipperposition)
"src/theories.cmx": for-pack(Libzipperposition)
"src/AC.cmx": for-pack(Libzipperposition)
"src/pEnv.cmx": for-pack(Libzipperposition)
"src/params.cmx": for-pack(Libzipperposition)
"src/env.cmx": for-pack(Libzipperposition)
"src/monome.cmx": for-pack(Libzipperposition)
"src/arithLit.cmx": for-pack(Libzipperposition)
"src/signals.cmx": for-pack(Libzipperposition)
"src/multisets.cmx": for-pack(Libzipperposition)
"src/calculi/superposition.cmx": for-pack(Libzipperposition)
"src/calculi/chaining.cmx": for-pack(Libzipperposition)
"src/calculi/enumTypes.cmx": for-pack(Libzipperposition)
"src/calculi/arithInt.cmx": for-pack(Libzipperposition)
"src/calculi/heuristics.cmx": for-pack(Libzipperposition)
"src/lib/lazyGraph.cmx": for-pack(Libzipperposition)
"src/lib/smallSet.cmx": for-pack(Libzipperposition)
"src/lib/unionFind.cmx": for-pack(Libzipperposition)
"src/lib/choice.cmx": for-pack(Libzipperposition)
"src/lib/mixtbl.cmx": for-pack(Libzipperposition)
"src/lib/signal.cmx": for-pack(Libzipperposition)
<src/calculi/*.ml{,i}>: package(containers)
<src/calculi/*.ml{,i}>: package(dynlink)
<src/calculi/*.ml{,i}>: package(logtk)
<src/calculi/*.ml{,i}>: package(sequence)
<src/calculi/*.ml{,i}>: package(unix)
<src/calculi/*.ml{,i}>: package(zarith)
<src/lib/*.ml{,i}>: package(containers)
<src/lib/*.ml{,i}>: package(dynlink)
<src/lib/*.ml{,i}>: package(logtk)
<src/lib/*.ml{,i}>: package(sequence)
<src/lib/*.ml{,i}>: package(unix)
<src/lib/*.ml{,i}>: package(zarith)
# Library libzipperposition_meta
"src/meta/libzipperposition_meta.cmxs": use_libzipperposition_meta
<src/meta/*.ml{,i}>: package(containers)
<src/meta/*.ml{,i}>: package(dynlink)
<src/meta/*.ml{,i}>: package(logtk)
<src/meta/*.ml{,i}>: package(logtk.meta)
<src/meta/*.ml{,i}>: package(sequence)
<src/meta/*.ml{,i}>: package(unix)
<src/meta/*.ml{,i}>: package(zarith)
<src/meta/*.ml{,i}>: use_libzipperposition
# Executable zipperposition
"src/zipperposition.native": package(containers)
"src/zipperposition.native": package(dynlink)
"src/zipperposition.native": package(logtk)
"src/zipperposition.native": package(logtk.parsers)
"src/zipperposition.native": package(sequence)
"src/zipperposition.native": package(unix)
"src/zipperposition.native": package(zarith)
"src/zipperposition.native": use_libzipperposition
<src/*.ml{,i}>: package(containers)
<src/*.ml{,i}>: package(dynlink)
<src/*.ml{,i}>: package(logtk)
<src/*.ml{,i}>: package(logtk.parsers)
<src/*.ml{,i}>: package(sequence)
<src/*.ml{,i}>: package(unix)
<src/*.ml{,i}>: package(zarith)
<src/*.ml{,i}>: use_libzipperposition
# Executable run_tests
"tests/run_tests.native": package(containers)
"tests/run_tests.native": package(dynlink)
"tests/run_tests.native": package(libzipperposition.arbitrary)
"tests/run_tests.native": package(logtk)
"tests/run_tests.native": package(logtk.arbitrary)
"tests/run_tests.native": package(logtk.parsers)
"tests/run_tests.native": package(qcheck)
"tests/run_tests.native": package(sequence)
"tests/run_tests.native": package(unix)
"tests/run_tests.native": package(zarith)
"tests/run_tests.native": use_libzipperposition
<tests/*.ml{,i}>: package(containers)
<tests/*.ml{,i}>: package(dynlink)
<tests/*.ml{,i}>: package(libzipperposition.arbitrary)
<tests/*.ml{,i}>: package(logtk)
<tests/*.ml{,i}>: package(logtk.arbitrary)
<tests/*.ml{,i}>: package(logtk.parsers)
<tests/*.ml{,i}>: package(qcheck)
<tests/*.ml{,i}>: package(sequence)
<tests/*.ml{,i}>: package(unix)
<tests/*.ml{,i}>: package(zarith)
<tests/*.ml{,i}>: use_libzipperposition
# OASIS_STOP
<**/*.ml>: warn_K, warn_Y, warn_X
<src/const.cmx>: for-pack(Libzipperposition)
<**/*.cmx>: inline(15)
<plugins>: not_hygienic
true: no_alias_deps<|MERGE_RESOLUTION|>--- conflicted
+++ resolved
@@ -1,9 +1,5 @@
 # OASIS_START
-<<<<<<< HEAD
-# DO NOT EDIT (digest: bf46349c49e7db7fa64f36643c6d1b06)
-=======
 # DO NOT EDIT (digest: 76bea794b2f285533b60dc1ebde96d2e)
->>>>>>> c7ef5916
 # Ignore VCS directories, you can use the same kind of rule outside
 # OASIS_START/STOP if you want to exclude directories that contains
 # useless stuff for the build process
